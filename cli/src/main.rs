--- conflicted
+++ resolved
@@ -72,17 +72,6 @@
         prioritise_back_propagation: bool,
     ) -> VertexAssignment {
         match self {
-<<<<<<< HEAD
-            SearchStrategyOption::BFS => {
-                distributed_certain_zero(edg, v0, worker_count, BreadthFirstSearchBuilder)
-            }
-            SearchStrategyOption::DFS => {
-                distributed_certain_zero(edg, v0, worker_count, DepthFirstSearchBuilder)
-            }
-            SearchStrategyOption::DHS => {
-                distributed_certain_zero(edg, v0, worker_count, DependencyHeuristicSearchBuilder)
-            }
-=======
             SearchStrategyOption::BFS => distributed_certain_zero(
                 edg,
                 v0,
@@ -97,7 +86,13 @@
                 DepthFirstSearchBuilder,
                 prioritise_back_propagation,
             ),
->>>>>>> f92c1ca0
+            SearchStrategyOption::DHS => distributed_certain_zero(
+                edg,
+                v0,
+                worker_count,
+                DependencyHeuristicSearchBuilder,
+                prioritise_back_propagation,
+            ),
         }
     }
 }
