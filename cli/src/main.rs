mod args;

#[no_link]
extern crate git_version;
extern crate num_cpus;

use std::fmt::Debug;
use std::fs::File;
use std::io::{Read, Write};
use std::process::exit;
use std::sync::Arc;

use clap::{App, Arg, ArgMatches, SubCommand};
use git_version::git_version;
use tracing::trace;

use crate::args::CommonArgs;
use atl_checker::algorithms::certain_zero::common::VertexAssignment;
use atl_checker::algorithms::certain_zero::distributed_certain_zero;
use atl_checker::algorithms::certain_zero::search_strategy::bfs::BreadthFirstSearchBuilder;
use atl_checker::algorithms::certain_zero::search_strategy::dependency_heuristic::DependencyHeuristicSearchBuilder;
use atl_checker::algorithms::certain_zero::search_strategy::dfs::DepthFirstSearchBuilder;
use atl_checker::algorithms::certain_zero::search_strategy::linear_optimize::LinearOptimizeSearchBuilder;
use atl_checker::analyse::analyse;
use atl_checker::atl::{AtlExpressionParser, Phi};
use atl_checker::edg::atlcgsedg::{AtlDependencyGraph, AtlVertex};
use atl_checker::edg::{ExtendedDependencyGraph, Vertex};
use atl_checker::game_structure::lcgs::ast::DeclKind;
use atl_checker::game_structure::lcgs::ir::intermediate::IntermediateLcgs;
use atl_checker::game_structure::lcgs::ir::symbol_table::Owner;
use atl_checker::game_structure::lcgs::parse::parse_lcgs;
use atl_checker::game_structure::{EagerGameStructure, GameStructure};
#[cfg(feature = "graph-printer")]
use atl_checker::printer::print_graph;

const PKG_NAME: &str = env!("CARGO_PKG_NAME");
const AUTHORS: &str = env!("CARGO_PKG_AUTHORS");
const VERSION: &str = env!("CARGO_PKG_VERSION");
const GIT_VERSION: &str = git_version!(fallback = "unknown");

/// The formula types that the system supports
#[derive(Copy, Clone, Eq, PartialEq, Debug)]
enum FormulaFormat {
    Json,
    Atl,
}

/// The model types that the system supports
#[derive(Copy, Clone, Eq, PartialEq, Debug)]
enum ModelType {
    Json,
    Lcgs,
}

/// Valid search strategies options
#[derive(Copy, Clone, Eq, PartialEq, Debug)]
enum SearchStrategyOption {
    Los,
    Bfs,
    Dfs,
    Dhs,
}

impl SearchStrategyOption {
    /// Run the distributed certain zero algorithm using the given search strategy
    pub fn distributed_certain_zero<
        G: ExtendedDependencyGraph<V> + Send + Sync + Clone + Debug + 'static,
        V: Vertex + Send + Sync + 'static,
    >(
        &self,
        edg: G,
        v0: V,
        worker_count: u64,
        prioritise_back_propagation: bool,
    ) -> VertexAssignment {
        match self {
            SearchStrategyOption::Los => panic!("Linear optimization cannot be called generically"),

            SearchStrategyOption::Bfs => distributed_certain_zero(
                edg,
                v0,
                worker_count,
                BreadthFirstSearchBuilder,
                prioritise_back_propagation,
            ),
            SearchStrategyOption::Dfs => distributed_certain_zero(
                edg,
                v0,
                worker_count,
                DepthFirstSearchBuilder,
                prioritise_back_propagation,
            ),
            SearchStrategyOption::Dhs => distributed_certain_zero(
                edg,
                v0,
                worker_count,
                DependencyHeuristicSearchBuilder,
                prioritise_back_propagation,
            ),
        }
    }
}

#[tracing::instrument]
fn main() {
    if let Err(msg) = main_inner() {
        println!("{}", msg);
        exit(1);
    }
}

fn main_inner() -> Result<(), String> {
    let args = parse_arguments();

    setup_tracing(&args)?;
    trace!(?args, "commandline arguments");

    match args.subcommand() {
        ("index", Some(index_args)) => {
            // Display the indexes for the players and labels

            let input_model_path = index_args.value_of("input_model").unwrap();
            let model_type = get_model_type_from_args(&index_args)?;

            if model_type != ModelType::Lcgs {
                return Err("The 'index' command is only valid for LCGS models".to_string());
            }

            // Open the input model file
            let mut file = File::open(input_model_path)
                .map_err(|err| format!("Failed to open input model.\n{}", err))?;

            // Read the input model from the file into memory
            let mut content = String::new();
            file.read_to_string(&mut content)
                .map_err(|err| format!("Failed to read input model.\n{}", err))?;

            let lcgs = parse_lcgs(&content)
                .map_err(|err| format!("Failed to parse the LCGS program.\n{}", err))?;

            let ir = IntermediateLcgs::create(lcgs)
                .map_err(|err| format!("Invalid LCGS program.\n{}", err))?;

            println!("Players:");
            for player in &ir.get_player() {
                println!("{} : {}", player.get_name(), player.index())
            }

            println!("\nLabels:");
            for label_symbol in &ir.get_labels() {
                let label_decl = ir.get_decl(&label_symbol).unwrap();
                if let DeclKind::Label(label) = &label_decl.kind {
                    if Owner::Global == label_symbol.owner {
                        println!("{} : {}", &label_symbol.name, label.index)
                    } else {
                        println!("{} : {}", &label_symbol, label.index)
                    }
                }
            }
        }
        ("solver", Some(solver_args)) => {
            fn quiet_output_handle(result: VertexAssignment, quiet_flag: bool) {
                match result {
                    VertexAssignment::True => {
                        if !quiet_flag {
                            println!("Model satisfies formula: {}", result);
                        }
                        std::process::exit(42);
                    }
                    VertexAssignment::False => {
                        if !quiet_flag {
                            println!("Model satisfies formula: {}", result);
                        }
                        std::process::exit(43);
                    }
                    VertexAssignment::Undecided => {
                        eprintln!("Model-checking gave {}, something is broken!", result);
                        std::process::exit(1);
                    }
                }
            }
            let input_model_path = solver_args.value_of("input_model").unwrap();
            let model_type = get_model_type_from_args(&solver_args)?;
            let formula_path = solver_args.value_of("formula").unwrap();
            let formula_format = get_formula_format_from_args(&solver_args)?;
            let search_strategy = get_search_strategy_from_args(&solver_args)?;
            let prioritise_back_propagation =
                !solver_args.is_present("no_prioritised_back_propagation");

<<<<<<< HEAD
            // Generic start function for use with `load` that start model checking with `distributed_certain_zero`
            fn check_model<G>(
                graph: AtlDependencyGraph<G>,
                v0: AtlVertex,
                threads: u64,
                ss: SearchStrategyOption,
                prioritise_back_propagation: bool,
            ) -> VertexAssignment
            where
                G: GameStructure + Send + Sync + Clone + Debug + 'static,
            {
                ss.distributed_certain_zero(graph, v0, threads, prioritise_back_propagation)
            }

=======
>>>>>>> edd245a3
            let threads = match solver_args.value_of("threads") {
                None => num_cpus::get() as u64,
                Some(t_arg) => t_arg.parse().unwrap(),
            };

            load(
                model_type,
                input_model_path,
                formula_path,
                formula_format,
                |game_structure, formula| {
                    if !solver_args.is_present("quiet") {
                        println!(
                            "Checking the formula: {}",
                            formula.in_context_of(&game_structure)
                        );
                    }
                    let v0 = AtlVertex::Full {
                        state: 0,
                        formula: Arc::from(formula),
                    };
                    let graph = AtlDependencyGraph { game_structure };
<<<<<<< HEAD
                    quiet_output_handle(
                        check_model(
                            graph,
                            v0,
                            threads,
                            search_strategy,
                            prioritise_back_propagation,
                        ),
                        solver_args.is_present("quiet"),
                    );
=======
                    let result = match search_strategy {
                        SearchStrategyOption::Los => {
                            return Err(
                                "Linear optimization search is not supported for JSON models",
                            )
                        }
                        _ => search_strategy.distributed_certain_zero(
                            graph,
                            v0,
                            threads,
                            prioritise_back_propagation,
                        ),
                    };
                    println!("Result: {}", result);
                    Ok(())
>>>>>>> edd245a3
                },
                |game_structure, formula| {
                    if !solver_args.is_present("quiet") {
                        println!(
                            "Checking the formula: {}",
                            formula.in_context_of(&game_structure)
                        );
                    }

                    let arc = Arc::from(formula);
                    let graph = AtlDependencyGraph { game_structure };
                    let v0 = AtlVertex::Full {
                        state: graph.game_structure.initial_state_index(),
                        formula: arc,
                    };
<<<<<<< HEAD

                    quiet_output_handle(
                        check_model(
                            graph,
                            v0,
                            threads,
                            search_strategy,
                            prioritise_back_propagation,
                        ),
                        solver_args.is_present("quiet"),
                    );
=======
                    let result = match search_strategy {
                        SearchStrategyOption::Los => {
                            let copy = graph.game_structure.clone();
                            distributed_certain_zero(
                                graph,
                                v0,
                                threads,
                                LinearOptimizeSearchBuilder { game: copy },
                                prioritise_back_propagation,
                            )
                        }
                        _ => search_strategy.distributed_certain_zero(
                            graph,
                            v0,
                            threads,
                            prioritise_back_propagation,
                        ),
                    };
                    println!("Result: {}", result);
                    Ok(())
>>>>>>> edd245a3
                },
            )??
        }
        ("analyse", Some(analyse_args)) => {
            let input_model_path = analyse_args.value_of("input_model").unwrap();
            let model_type = get_model_type_from_args(&analyse_args)?;
            let formula_path = analyse_args.value_of("formula").unwrap();
            let formula_format = get_formula_format_from_args(&analyse_args)?;

            let output_arg = analyse_args.value_of("output").unwrap();

            fn analyse_and_save<G: ExtendedDependencyGraph<AtlVertex>>(
                edg: &G,
                root: AtlVertex,
                output_path: &str,
            ) -> Result<(), String> {
                let data = analyse(edg, root);
                let json = serde_json::to_string_pretty(&data).expect("Failed to serialize data");
                let mut file = File::create(output_path)
                    .map_err(|err| format!("Failed to create output file.\n{}", err))?;
                file.write_all(json.as_bytes())
                    .map_err(|err| format!("Failed to write to output file.\n{}", err))
            }

            load(
                model_type,
                input_model_path,
                formula_path,
                formula_format,
                |game_structure, formula| {
                    let v0 = AtlVertex::Full {
                        state: 0,
                        formula: Arc::from(formula),
                    };
                    let graph = AtlDependencyGraph { game_structure };
                    analyse_and_save(&graph, v0, output_arg)
                },
                |game_structure, formula| {
                    let v0 = AtlVertex::Full {
                        state: game_structure.initial_state_index(),
                        formula: Arc::from(formula),
                    };
                    let graph = AtlDependencyGraph { game_structure };
                    analyse_and_save(&graph, v0, output_arg)
                },
            )??
        }
        #[cfg(feature = "graph-printer")]
        ("graph", Some(graph_args)) => {
            {
                let input_model_path = graph_args.value_of("input_model").unwrap();
                let model_type = get_model_type_from_args(&graph_args)?;
                let formula_path = graph_args.value_of("formula").unwrap();
                let formula_format = get_formula_format_from_args(&graph_args)?;

                // Generic start function for use with `load` that starts the graph printer
                fn print_model<G: GameStructure>(
                    graph: AtlDependencyGraph<G>,
                    v0: AtlVertex,
                    output: Option<&str>,
                ) {
                    use std::io::stdout;
                    let output: Box<dyn Write> = match output {
                        Some(path) => {
                            let file = File::create(path).unwrap_or_else(|err| {
                                eprintln!("Failed to create output file\n\nError:\n{}", err);
                                exit(1);
                            });
                            Box::new(file)
                        }
                        _ => Box::new(stdout()),
                    };

                    print_graph(graph, v0, output).unwrap();
                }

                load(
                    model_type,
                    input_model_path,
                    formula_path,
                    formula_format,
                    |game_structure, formula| {
                        println!(
                            "Printing graph for: {}",
                            formula.in_context_of(&game_structure)
                        );
                        let v0 = AtlVertex::Full {
                            state: 0,
                            formula: Arc::from(formula),
                        };
                        let graph = AtlDependencyGraph { game_structure };
                        print_model(graph, v0, graph_args.value_of("output"));
                    },
                    |game_structure, formula| {
                        println!(
                            "Printing graph for: {}",
                            formula.in_context_of(&game_structure)
                        );
                        let arc = Arc::from(formula);
                        let graph = AtlDependencyGraph { game_structure };
                        let v0 = AtlVertex::Full {
                            state: graph.game_structure.initial_state_index(),
                            formula: arc,
                        };
                        print_model(graph, v0, graph_args.value_of("output"));
                    },
                )?
            }
        }
        _ => (),
    };
    Ok(())
}

/// Reads a formula in JSON format from a file and returns the formula as a string
/// and as a parsed Phi struct.
/// This function will exit the program if it encounters an error.
fn load_formula<A: AtlExpressionParser>(path: &str, format: FormulaFormat, expr_parser: &A) -> Phi {
    let mut file = File::open(path).unwrap_or_else(|err| {
        eprintln!("Failed to open formula file\n\nError:\n{}", err);
        exit(1);
    });

    let mut raw_phi = String::new();
    file.read_to_string(&mut raw_phi).unwrap_or_else(|err| {
        eprintln!("Failed to read formula file\n\nError:\n{}", err);
        exit(1);
    });

    match format {
        FormulaFormat::Json => serde_json::from_str(raw_phi.as_str()).unwrap_or_else(|err| {
            eprintln!("Failed to deserialize formula\n\nError:\n{}", err);
            exit(1);
        }),
        FormulaFormat::Atl => {
            let result = atl_checker::atl::parse_phi(expr_parser, &raw_phi);
            result.unwrap_or_else(|err| {
                eprintln!("Invalid ATL formula provided:\n\n{}", err);
                exit(1)
            })
        }
    }
}

/// Determine the model type (either "json" or "lcgs") by reading the the
/// --model_type argument or inferring it from the model's path extension.
fn get_model_type_from_args(args: &ArgMatches) -> Result<ModelType, String> {
    match args.value_of("model_type") {
        Some("lcgs") => Ok(ModelType::Lcgs),
        Some("json") => Ok(ModelType::Json),
        None => {
            // Infer model type from file extension
            let model_path = args.value_of("input_model").unwrap();
            if model_path.ends_with(".lcgs") {
                Ok(ModelType::Lcgs)
            } else if model_path.ends_with(".json") {
                Ok(ModelType::Json)
            } else {
                Err("Cannot infer model type from file the extension. You can specify it with '--model_type=MODEL_TYPE'".to_string())
            }
        }
        Some(model_type) => Err(format!("Invalid model type '{}' specified with --model_type. Use either \"lcgs\" or \"json\" [default is inferred from model path].", model_type)),
    }
}

/// Determine the formula format (either "json" or "atl") by reading the
/// --formula_format argument. If none is given, we try to infer it from the file extension
fn get_formula_format_from_args(args: &ArgMatches) -> Result<FormulaFormat, String> {
    match args.value_of("formula_format") {
        Some("json") => Ok(FormulaFormat::Json),
        Some("atl") => Ok(FormulaFormat::Atl),
        None => {
            // Infer format from file extension
            let formula_path = args.value_of("formula").unwrap();
            if formula_path.ends_with(".atl") {
                Ok(FormulaFormat::Atl)
            } else if formula_path.ends_with(".json") {
                Ok(FormulaFormat::Json)
            } else {
                Err("Cannot infer formula format from file the extension. You can specify it with '--model_type=MODEL_TYPE'".to_string())
            }
        },
        Some(format) => Err(format!("Invalid formula format '{}' specified with --formula_format. Use either \"atl\" or \"json\" [default is \"atl\"].", format)),
    }
}

/// Determine the search strategy by reading the --search-strategy argument. Default is BFS.
fn get_search_strategy_from_args(args: &ArgMatches) -> Result<SearchStrategyOption, String> {
    match args.value_of("search_strategy") {
        Some("bfs") => Ok(SearchStrategyOption::Bfs),
        Some("dfs") => Ok(SearchStrategyOption::Dfs),
        Some("dhs") => Ok(SearchStrategyOption::Dhs),
        Some("los") => Ok(SearchStrategyOption::Los),
        Some(other) => Err(format!("Unknown search strategy '{}'. Valid search strategies are \"bfs\", \"dfs\", \"los\", \"dhs\"  [default is \"bfs\"]", other)),
        // Default value
        None => Ok(SearchStrategyOption::Bfs)
    }
}

/// Loads a model and a formula from files, and then call the handler function with the loaded model and formula.
fn load<R, J, L>(
    model_type: ModelType,
    game_structure_path: &str,
    formula_path: &str,
    formula_format: FormulaFormat,
    handle_json: J,
    handle_lcgs: L,
) -> Result<R, String>
where
    J: FnOnce(EagerGameStructure, Phi) -> R,
    L: FnOnce(IntermediateLcgs, Phi) -> R,
{
    // Open the input model file
    let mut file = File::open(game_structure_path)
        .map_err(|err| format!("Failed to open input model.\n{}", err))?;
    // Read the input model from the file into memory
    let mut content = String::new();
    file.read_to_string(&mut content)
        .map_err(|err| format!("Failed to read input model.\n{}", err))?;

    // Depending on which model_type is specified, use the relevant parsing logic
    match model_type {
        ModelType::Json => {
            let game_structure = serde_json::from_str(content.as_str())
                .map_err(|err| format!("Failed to deserialize input model.\n{}", err))?;

            let phi = load_formula(formula_path, formula_format, &game_structure);

            Ok(handle_json(game_structure, phi))
        }
        ModelType::Lcgs => {
            let lcgs = parse_lcgs(&content)
                .map_err(|err| format!("Failed to parse the LCGS program.\n{}", err))?;

            let game_structure = IntermediateLcgs::create(lcgs)
                .map_err(|err| format!("Invalid LCGS program.\n{}", err))?;

            let phi = load_formula(formula_path, formula_format, &game_structure);

            Ok(handle_lcgs(game_structure, phi))
        }
    }
}

/// Define and parse command line arguments
fn parse_arguments() -> ArgMatches<'static> {
    let version_text = format!("{} ({})", VERSION, GIT_VERSION);
    let string = AUTHORS.replace(":", "\n");
    let mut app = App::new(PKG_NAME)
        .version(version_text.as_str())
        .author(string.as_str())
        .arg(
            Arg::with_name("log_filter")
                .short("l")
                .long("log-filter")
                .env("RUST_LOG")
                .default_value("warn")
                .help("Comma separated list of filter directives"),
        )
        .subcommand(
            SubCommand::with_name("solver")
                .about("Checks satisfiability of an ATL query on a CGS")
                .add_input_model_arg()
                .add_input_model_type_arg()
                .add_formula_arg()
                .add_formula_format_arg()
                .add_search_strategy_arg()
                .arg(
                    Arg::with_name("threads")
                        .short("r")
                        .long("threads")
                        .env("THREADS")
                        .help("Number of threads to run solver on"),
                )
                .arg(
                    Arg::with_name("quiet")
                        .short("q")
                        .takes_value(false)
                        .long("quiet")
                        .help(
                            "Suppress stdout and only return exitcode 42 for true result or 43 for false",
                        ),
                ),
        )
        .subcommand(
            SubCommand::with_name("index")
                .about("Prints indexes of LCGS declarations")
                .add_input_model_arg(),
        )
        .subcommand(
            SubCommand::with_name("analyse")
                .about("Analyses a EDG generated from an ATL query and a CGS")
                .add_input_model_arg()
                .add_input_model_type_arg()
                .add_formula_arg()
                .add_formula_format_arg()
                .add_output_arg(true),
        );

    if cfg!(feature = "graph-printer") {
        app = app.subcommand(
            SubCommand::with_name("graph")
                .about(
                    "Outputs a Graphviz DOT graph of the EDG generated from an ATL query and a CGS",
                )
                .add_input_model_arg()
                .add_input_model_type_arg()
                .add_formula_arg()
                .add_formula_format_arg()
                .add_output_arg(false),
        );
    }

    app.get_matches()
}

fn setup_tracing(args: &ArgMatches) -> Result<(), String> {
    // Configure a filter for tracing data if one have been set
    if let Some(filter) = args.value_of("log_filter") {
        let filter = tracing_subscriber::EnvFilter::try_new(filter)
            .map_err(|err| format!("Invalid log filter.\n{}", err))?;
        tracing_subscriber::fmt().with_env_filter(filter).init()
    } else {
        tracing_subscriber::fmt().init()
    }
    Ok(())
}<|MERGE_RESOLUTION|>--- conflicted
+++ resolved
@@ -187,23 +187,6 @@
             let prioritise_back_propagation =
                 !solver_args.is_present("no_prioritised_back_propagation");
 
-<<<<<<< HEAD
-            // Generic start function for use with `load` that start model checking with `distributed_certain_zero`
-            fn check_model<G>(
-                graph: AtlDependencyGraph<G>,
-                v0: AtlVertex,
-                threads: u64,
-                ss: SearchStrategyOption,
-                prioritise_back_propagation: bool,
-            ) -> VertexAssignment
-            where
-                G: GameStructure + Send + Sync + Clone + Debug + 'static,
-            {
-                ss.distributed_certain_zero(graph, v0, threads, prioritise_back_propagation)
-            }
-
-=======
->>>>>>> edd245a3
             let threads = match solver_args.value_of("threads") {
                 None => num_cpus::get() as u64,
                 Some(t_arg) => t_arg.parse().unwrap(),
@@ -226,18 +209,6 @@
                         formula: Arc::from(formula),
                     };
                     let graph = AtlDependencyGraph { game_structure };
-<<<<<<< HEAD
-                    quiet_output_handle(
-                        check_model(
-                            graph,
-                            v0,
-                            threads,
-                            search_strategy,
-                            prioritise_back_propagation,
-                        ),
-                        solver_args.is_present("quiet"),
-                    );
-=======
                     let result = match search_strategy {
                         SearchStrategyOption::Los => {
                             return Err(
@@ -253,7 +224,6 @@
                     };
                     println!("Result: {}", result);
                     Ok(())
->>>>>>> edd245a3
                 },
                 |game_structure, formula| {
                     if !solver_args.is_present("quiet") {
@@ -269,19 +239,6 @@
                         state: graph.game_structure.initial_state_index(),
                         formula: arc,
                     };
-<<<<<<< HEAD
-
-                    quiet_output_handle(
-                        check_model(
-                            graph,
-                            v0,
-                            threads,
-                            search_strategy,
-                            prioritise_back_propagation,
-                        ),
-                        solver_args.is_present("quiet"),
-                    );
-=======
                     let result = match search_strategy {
                         SearchStrategyOption::Los => {
                             let copy = graph.game_structure.clone();
@@ -302,7 +259,6 @@
                     };
                     println!("Result: {}", result);
                     Ok(())
->>>>>>> edd245a3
                 },
             )??
         }
