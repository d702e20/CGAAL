// Mexican Standoff PRISM-inspired 2

const max_health = 1;

player p1 = shooter [target1=p2, target2=p3];
player p2 = shooter [target1=p3, target2=p1];
player p3 = shooter [target1=p1, target2=p3];

<<<<<<< HEAD
template shooter
=======
template shooter (target1: shooter, target2: shooter, dmg_right: int)
>>>>>>> 5054319a

    health : [0 .. max_health] init max_health;
    health' = max(health - ([target1.shoot_left] + [target2.shoot_right] * dmg_right), 0);

    label alive = health > 0;

    [wait] true;
    [shoot_right] health > 0 & target1.health > 0;
    [shoot_left] health > 0 & target2.health > 0;

endtemplate<|MERGE_RESOLUTION|>--- conflicted
+++ resolved
@@ -6,11 +6,7 @@
 player p2 = shooter [target1=p3, target2=p1];
 player p3 = shooter [target1=p1, target2=p3];
 
-<<<<<<< HEAD
-template shooter
-=======
 template shooter (target1: shooter, target2: shooter, dmg_right: int)
->>>>>>> 5054319a
 
     health : [0 .. max_health] init max_health;
     health' = max(health - ([target1.shoot_left] + [target2.shoot_right] * dmg_right), 0);
