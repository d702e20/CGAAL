#[no_link]
extern crate git_version;
extern crate num_cpus;

use std::cmp::Ordering;
use std::fmt::Debug;
use std::fs::File;
use std::io::Write;
use std::process::exit;
use std::sync::Arc;
use std::time::Instant;

use humantime::format_duration;

use cgaal_engine::algorithms::global::multithread::MultithreadedGlobalAlgorithm;
use cgaal_engine::algorithms::global::singlethread::SinglethreadedGlobalAlgorithm;
use cgaal_engine::analyse::analyse;
use cgaal_engine::atl::Phi;
use cgaal_engine::edg::atledg::vertex::AtlVertex;
use cgaal_engine::edg::atledg::AtlDependencyGraph;
use cgaal_engine::game_structure::lcgs::ast::DeclKind;
use cgaal_engine::game_structure::lcgs::ir::symbol_table::Owner;
use cgaal_engine::game_structure::GameStructure;
#[cfg(feature = "graph-printer")]
use cgaal_engine::printer::print_graph;

use crate::args::parse_arguments;
use crate::load::{load_formula, load_model, Model};
use crate::options::SubcommandOption;
use crate::solver::solver;

mod args;
mod load;
mod options;
mod solver;

#[tracing::instrument]
fn main() {
    if let Err(msg) = main_inner() {
        println!("{}", msg);
        exit(1);
    }
}

fn main_inner() -> Result<(), String> {
    let options = parse_arguments()?;

    match options.subcommand {
        SubcommandOption::Index => {
            // Display the indexes for the players and labels

            let model = load_model(options.model_path.as_str(), options.model_explicit_format)?;
            let ir = model
                .lcgs()
                .ok_or("The 'index' command is only valid for LCGS models")?;

            println!("Players:");
            for player in &ir.get_player() {
                println!("{} : {}", player.get_name(), player.index())
            }

            println!("\nLabels:");
            for label_symbol in &ir.get_labels() {
                let label_decl = ir.get_decl(label_symbol).unwrap();
                if let DeclKind::Label(label) = &label_decl.kind {
                    if Owner::Global == label_symbol.owner {
                        println!("{} : {}", &label_symbol.name, label.index)
                    } else {
                        println!("{} : {}", &label_symbol, label.index)
                    }
                }
            }
        }
        SubcommandOption::Check if !options.use_global => {
            let model = load_model(options.model_path.as_str(), options.model_explicit_format)?;
            let formula = load_formula(
                options.formula_path.as_str(),
                options.formula_explicit_format,
                model.lcgs(),
            )?;
            solver(model, formula, options)?;
        }
        SubcommandOption::Check if !options.use_global => {
            fn run_global<G: GameStructure + Send + Sync + Clone + Debug + 'static>(
                game: G,
                formula: Phi,
                threads: u64,
                quiet: bool,
            ) -> Result<(), String> {
                let v0 = AtlVertex::Full {
                    state: game.initial_state_index(),
                    formula: Arc::from(formula),
                };
                let graph = AtlDependencyGraph {
                    game_structure: game,
                };

                let now = Instant::now();
                let result = match threads.cmp(&1) {
                    Ordering::Less => Err("The number must be a positive integer")?,
                    Ordering::Equal => SinglethreadedGlobalAlgorithm::new(graph, v0).run(),
                    Ordering::Greater => {
                        // The numbers of worker is one less than threads
                        // since the master is running in its own thread.
                        let worker_count = threads - 1;
                        MultithreadedGlobalAlgorithm::new(graph, worker_count, v0).run()
                    }
                };

                if !quiet {
                    println!(
                        "Time elapsed model checking: {}ms ({})",
                        now.elapsed().as_millis(),
                        format_duration(now.elapsed())
                    );
                    println!("Model satisfies formula: {}", result);
                }

                Ok(())
            }

            let model = load_model(options.model_path.as_str(), options.model_explicit_format)?;
            let formula = load_formula(
                options.formula_path.as_str(),
                options.formula_explicit_format,
                model.lcgs(),
            )?;

            match model {
                Model::Lcgs(model) => run_global(model, formula, options.threads, options.quiet)?,
                Model::Json(model) => run_global(model, formula, options.threads, options.quiet)?,
            }
        }
        SubcommandOption::Analyse => {
            fn analyse_and_save<G: GameStructure>(
                game: G,
                formula: Phi,
                output_path: &str,
            ) -> Result<(), String> {
                let root = AtlVertex::Full {
                    state: game.initial_state_index(),
                    formula: Arc::from(formula),
                };
                let edg = AtlDependencyGraph {
                    game_structure: game,
                };
                let data = analyse(&edg, root);
                let json = serde_json::to_string_pretty(&data).expect("Failed to serialize data");
                let mut file = File::create(output_path)
                    .map_err(|err| format!("Failed to create output file. {}", err))?;
                file.write_all(json.as_bytes())
                    .map_err(|err| format!("Failed to write to output file. {}", err))
            }

            let model = load_model(&options.model_path, options.model_explicit_format)?;
            let formula = load_formula(
                &options.formula_path,
                options.formula_explicit_format,
                model.lcgs(),
            )?;

            match model {
                Model::Lcgs(model) => {
                    analyse_and_save(model, formula, options.output_path.as_deref().unwrap())?
                }
                Model::Json(model) => {
                    analyse_and_save(model, formula, options.output_path.as_deref().unwrap())?
                }
            }
        }
        #[cfg(feature = "graph-printer")]
        SubcommandOption::Graph => {
            fn print_model<G: GameStructure>(game: G, formula: Phi, output: Option<&str>) {
                println!("Printing graph for: {}", formula.in_context_of(&game));
                let arc = Arc::from(formula);
                let graph = AtlDependencyGraph {
                    game_structure: game,
                };
                let v0 = AtlVertex::Full {
                    state: graph.game_structure.initial_state_index(),
                    formula: arc,
                };
                use std::io::stdout;
                let output: Box<dyn Write> = match output {
                    Some(path) => {
                        let file = File::create(path).unwrap_or_else(|err| {
                            eprintln!("Failed to create output file\n\nError:\n{}", err);
                            exit(1);
                        });
                        Box::new(file)
                    }
                    _ => Box::new(stdout()),
                };

                print_graph(graph, v0, output).unwrap();
            }

            let model = load_model(options.model_path.as_str(), options.model_explicit_format)?;
            let formula = load_formula(
                options.formula_path.as_str(),
                options.formula_explicit_format,
                model.lcgs(),
            )?;

            match model {
                Model::Lcgs(model) => print_model(model, formula, options.output_path.as_deref()),
                Model::Json(model) => print_model(model, formula, options.output_path.as_deref()),
            }
        }
        _ => (),
    };
    Ok(())
<<<<<<< HEAD
}

/// Reads a formula in JSON format from a file and returns the formula as a string
/// and as a parsed Phi struct.
/// This function will exit the program if it encounters an error.
fn load_formula(path: &str, formula_type: FormulaType, game: Option<&IntermediateLcgs>) -> Phi {
    let mut file = File::open(path).unwrap_or_else(|err| {
        eprintln!("Failed to open formula file\n\nError:\n{}", err);
        exit(1);
    });

    let mut raw_phi = String::new();
    file.read_to_string(&mut raw_phi).unwrap_or_else(|err| {
        eprintln!("Failed to read formula file\n\nError:\n{}", err);
        exit(1);
    });

    match formula_type {
        FormulaType::Json => serde_json::from_str(raw_phi.as_str()).unwrap_or_else(|err| {
            eprintln!("Failed to deserialize formula\n\nError:\n{}", err);
            exit(1);
        }),
        FormulaType::Atl => {
            let game = game.unwrap_or_else(|| {
                eprintln!("Cannot use ATL formula for non-LCGS models");
                exit(1)
            });
            let errors = ErrorLog::new();
            parse_atl(&raw_phi, &errors)
                .and_then(|expr| convert_expr_to_phi(&expr, game, &errors))
                .unwrap_or_else(|| {
                    eprint!(
                        "Invalid ATL formula provided:\n{}",
                        errors.to_string(&raw_phi)
                    );
                    exit(1)
                })
        }
    }
}

/// Determine the model type (either "json" or "lcgs") by reading the
/// --model_type argument or inferring it from the model's path extension.
fn get_model_type_from_args(args: &ArgMatches) -> Result<ModelType, String> {
    match args.value_of("model_type") {
        Some("lcgs") => Ok(ModelType::Lcgs),
        Some("json") => Ok(ModelType::Json),
        None => {
            // Infer model type from file extension
            let model_path = args.value_of("input_model").unwrap();
            if model_path.ends_with(".lcgs") {
                Ok(ModelType::Lcgs)
            } else if model_path.ends_with(".json") {
                Ok(ModelType::Json)
            } else {
                Err("Cannot infer model type from file the extension. You can specify it with '--model_type=MODEL_TYPE'".to_string())
            }
        }
        Some(model_type) => Err(format!("Invalid model type '{}' specified with --model_type. Use either \"lcgs\" or \"json\" [default is inferred from model path].", model_type)),
    }
}

/// Determine the formula type (either "json" or "atl") by reading the
/// --formula_format argument. If none is given, we try to infer it from the file extension
fn get_formula_type_from_args(args: &ArgMatches) -> Result<FormulaType, String> {
    match args.value_of("formula_format") {
        Some("json") => Ok(FormulaType::Json),
        Some("atl") => Ok(FormulaType::Atl),
        None => {
            // Infer format from file extension
            let formula_path = args.value_of("formula").unwrap();
            if formula_path.ends_with(".atl") {
                Ok(FormulaType::Atl)
            } else if formula_path.ends_with(".json") {
                Ok(FormulaType::Json)
            } else {
                Err("Cannot infer formula format from file the extension. You can specify it with '--formula_type=FORMULA_TYPE'".to_string())
            }
        }
        Some(format) => Err(format!("Invalid formula type '{}' specified with --formula_type. Use either \"atl\" or \"json\" [default is \"atl\"].", format)),
    }
}

/// Determine the search strategy by reading the --search-strategy argument. Default is BFS.
fn get_search_strategy_from_args(args: &ArgMatches) -> Result<SearchStrategyOption, String> {
    match args.value_of("search_strategy") {
        Some("bfs") => Ok(SearchStrategyOption::Bfs),
        Some("dfs") => Ok(SearchStrategyOption::Dfs),
        Some("dhs") => Ok(SearchStrategyOption::Dhs),
        Some("los") => Ok(SearchStrategyOption::Los),
        Some("lps") => Ok(SearchStrategyOption::Lps),
        Some("ihs") => Ok(SearchStrategyOption::Ihs),
        Some("lrs") => Ok(SearchStrategyOption::Lrs),
        Some(other) => Err(format!("Unknown search strategy '{}'. Valid search strategies are bfs, dfs, lps, los, dhs, ihs, lrs  [default is 'bfs']", other)),
        // Default value
        None => Ok(SearchStrategyOption::Bfs)
    }
}

/// An enum of the given model and formula types. Returned by [load].
pub enum ModelAndFormula {
    Lcgs {
        model: IntermediateLcgs,
        formula: Phi,
    },
    Json {
        model: EagerGameStructure,
        formula: Phi,
    },
}

/// Loads a model and a formula from files
fn load(
    model_type: ModelType,
    game_structure_path: &str,
    formula_path: &str,
    formula_format: FormulaType,
) -> Result<ModelAndFormula, String> {
    // Open the input model file
    let mut file = File::open(game_structure_path)
        .map_err(|err| format!("Failed to open input model.\n{}", err))?;
    // Read the input model from the file into memory
    let mut content = String::new();
    file.read_to_string(&mut content)
        .map_err(|err| format!("Failed to read input model.\n{}", err))?;

    // Depending on which model_type is specified, use the relevant parsing logic
    match model_type {
        ModelType::Json => {
            let game_structure = serde_json::from_str(content.as_str())
                .map_err(|err| format!("Failed to deserialize input model.\n{}", err))?;

            let phi = load_formula(formula_path, formula_format, None);

            Ok(ModelAndFormula::Json {
                model: game_structure,
                formula: phi,
            })
        }
        ModelType::Lcgs => {
            let lcgs = parse_lcgs(&content)
                .map_err(|err| format!("Failed to parse the LCGS program.\n{}", err))?;

            let game_structure = IntermediateLcgs::create(lcgs)
                .map_err(|err| format!("Invalid LCGS program.\n{}", err))?;

            let phi = load_formula(formula_path, formula_format, Some(&game_structure));

            Ok(ModelAndFormula::Lcgs {
                model: game_structure,
                formula: phi,
            })
        }
    }
}

/// Define and parse command line arguments
fn parse_arguments() -> ArgMatches<'static> {
    let version_text = format!("{} ({})", VERSION, GIT_VERSION);
    let string = AUTHORS.replace(':', "\n");
    let mut app = App::new(PKG_NAME)
        .version(version_text.as_str())
        .author(string.as_str())
        .arg(
            Arg::with_name("log_filter")
                .short("l")
                .long("log-filter")
                .env("RUST_LOG")
                .default_value("warn")
                .help("Comma separated list of filter directives"),
        )
        .subcommand(
            SubCommand::with_name("solver")
                .about("Checks satisfiability of an ATL query on a CGS")
                .add_input_model_arg()
                .add_input_model_type_arg()
                .add_formula_arg()
                .add_formula_type_arg()
                .add_search_strategy_arg()
                .add_game_strategy_arg()
                .add_quiet_arg()
                .add_threads_arg(),
        )
        .subcommand(
            SubCommand::with_name("index")
                .about("Prints indexes of LCGS declarations")
                .add_input_model_arg(),
        )
        .subcommand(
            SubCommand::with_name("analyse")
                .about("Analyses a EDG generated from an ATL query and a CGS")
                .add_input_model_arg()
                .add_input_model_type_arg()
                .add_formula_arg()
                .add_formula_type_arg()
                .add_output_arg(true),
        )
        .subcommand(
            SubCommand::with_name("global")
                .about("Checks satisfiability of an ATL query on a CGS, using the Global Algorithm")
                .add_input_model_arg()
                .add_input_model_type_arg()
                .add_formula_arg()
                .add_formula_type_arg()
                .add_quiet_arg()
                .add_threads_arg(),
        );

    if cfg!(feature = "graph-printer") {
        app = app.subcommand(
            SubCommand::with_name("graph")
                .about(
                    "Outputs a Graphviz DOT graph of the EDG generated from an ATL query and a CGS",
                )
                .add_input_model_arg()
                .add_input_model_type_arg()
                .add_formula_arg()
                .add_formula_type_arg()
                .add_output_arg(false),
        );
    }

    app.get_matches()
}

fn setup_tracing(args: &ArgMatches) -> Result<(), String> {
    // Configure a filter for tracing data if one have been set
    if let Some(filter) = args.value_of("log_filter") {
        let filter = tracing_subscriber::EnvFilter::try_new(filter)
            .map_err(|err| format!("Invalid log filter.\n{}", err))?;
        tracing_subscriber::fmt().with_env_filter(filter).init()
    } else {
        tracing_subscriber::fmt().init()
    }
    Ok(())
=======
>>>>>>> 5d5ae36f
}<|MERGE_RESOLUTION|>--- conflicted
+++ resolved
@@ -210,242 +210,4 @@
         _ => (),
     };
     Ok(())
-<<<<<<< HEAD
-}
-
-/// Reads a formula in JSON format from a file and returns the formula as a string
-/// and as a parsed Phi struct.
-/// This function will exit the program if it encounters an error.
-fn load_formula(path: &str, formula_type: FormulaType, game: Option<&IntermediateLcgs>) -> Phi {
-    let mut file = File::open(path).unwrap_or_else(|err| {
-        eprintln!("Failed to open formula file\n\nError:\n{}", err);
-        exit(1);
-    });
-
-    let mut raw_phi = String::new();
-    file.read_to_string(&mut raw_phi).unwrap_or_else(|err| {
-        eprintln!("Failed to read formula file\n\nError:\n{}", err);
-        exit(1);
-    });
-
-    match formula_type {
-        FormulaType::Json => serde_json::from_str(raw_phi.as_str()).unwrap_or_else(|err| {
-            eprintln!("Failed to deserialize formula\n\nError:\n{}", err);
-            exit(1);
-        }),
-        FormulaType::Atl => {
-            let game = game.unwrap_or_else(|| {
-                eprintln!("Cannot use ATL formula for non-LCGS models");
-                exit(1)
-            });
-            let errors = ErrorLog::new();
-            parse_atl(&raw_phi, &errors)
-                .and_then(|expr| convert_expr_to_phi(&expr, game, &errors))
-                .unwrap_or_else(|| {
-                    eprint!(
-                        "Invalid ATL formula provided:\n{}",
-                        errors.to_string(&raw_phi)
-                    );
-                    exit(1)
-                })
-        }
-    }
-}
-
-/// Determine the model type (either "json" or "lcgs") by reading the
-/// --model_type argument or inferring it from the model's path extension.
-fn get_model_type_from_args(args: &ArgMatches) -> Result<ModelType, String> {
-    match args.value_of("model_type") {
-        Some("lcgs") => Ok(ModelType::Lcgs),
-        Some("json") => Ok(ModelType::Json),
-        None => {
-            // Infer model type from file extension
-            let model_path = args.value_of("input_model").unwrap();
-            if model_path.ends_with(".lcgs") {
-                Ok(ModelType::Lcgs)
-            } else if model_path.ends_with(".json") {
-                Ok(ModelType::Json)
-            } else {
-                Err("Cannot infer model type from file the extension. You can specify it with '--model_type=MODEL_TYPE'".to_string())
-            }
-        }
-        Some(model_type) => Err(format!("Invalid model type '{}' specified with --model_type. Use either \"lcgs\" or \"json\" [default is inferred from model path].", model_type)),
-    }
-}
-
-/// Determine the formula type (either "json" or "atl") by reading the
-/// --formula_format argument. If none is given, we try to infer it from the file extension
-fn get_formula_type_from_args(args: &ArgMatches) -> Result<FormulaType, String> {
-    match args.value_of("formula_format") {
-        Some("json") => Ok(FormulaType::Json),
-        Some("atl") => Ok(FormulaType::Atl),
-        None => {
-            // Infer format from file extension
-            let formula_path = args.value_of("formula").unwrap();
-            if formula_path.ends_with(".atl") {
-                Ok(FormulaType::Atl)
-            } else if formula_path.ends_with(".json") {
-                Ok(FormulaType::Json)
-            } else {
-                Err("Cannot infer formula format from file the extension. You can specify it with '--formula_type=FORMULA_TYPE'".to_string())
-            }
-        }
-        Some(format) => Err(format!("Invalid formula type '{}' specified with --formula_type. Use either \"atl\" or \"json\" [default is \"atl\"].", format)),
-    }
-}
-
-/// Determine the search strategy by reading the --search-strategy argument. Default is BFS.
-fn get_search_strategy_from_args(args: &ArgMatches) -> Result<SearchStrategyOption, String> {
-    match args.value_of("search_strategy") {
-        Some("bfs") => Ok(SearchStrategyOption::Bfs),
-        Some("dfs") => Ok(SearchStrategyOption::Dfs),
-        Some("dhs") => Ok(SearchStrategyOption::Dhs),
-        Some("los") => Ok(SearchStrategyOption::Los),
-        Some("lps") => Ok(SearchStrategyOption::Lps),
-        Some("ihs") => Ok(SearchStrategyOption::Ihs),
-        Some("lrs") => Ok(SearchStrategyOption::Lrs),
-        Some(other) => Err(format!("Unknown search strategy '{}'. Valid search strategies are bfs, dfs, lps, los, dhs, ihs, lrs  [default is 'bfs']", other)),
-        // Default value
-        None => Ok(SearchStrategyOption::Bfs)
-    }
-}
-
-/// An enum of the given model and formula types. Returned by [load].
-pub enum ModelAndFormula {
-    Lcgs {
-        model: IntermediateLcgs,
-        formula: Phi,
-    },
-    Json {
-        model: EagerGameStructure,
-        formula: Phi,
-    },
-}
-
-/// Loads a model and a formula from files
-fn load(
-    model_type: ModelType,
-    game_structure_path: &str,
-    formula_path: &str,
-    formula_format: FormulaType,
-) -> Result<ModelAndFormula, String> {
-    // Open the input model file
-    let mut file = File::open(game_structure_path)
-        .map_err(|err| format!("Failed to open input model.\n{}", err))?;
-    // Read the input model from the file into memory
-    let mut content = String::new();
-    file.read_to_string(&mut content)
-        .map_err(|err| format!("Failed to read input model.\n{}", err))?;
-
-    // Depending on which model_type is specified, use the relevant parsing logic
-    match model_type {
-        ModelType::Json => {
-            let game_structure = serde_json::from_str(content.as_str())
-                .map_err(|err| format!("Failed to deserialize input model.\n{}", err))?;
-
-            let phi = load_formula(formula_path, formula_format, None);
-
-            Ok(ModelAndFormula::Json {
-                model: game_structure,
-                formula: phi,
-            })
-        }
-        ModelType::Lcgs => {
-            let lcgs = parse_lcgs(&content)
-                .map_err(|err| format!("Failed to parse the LCGS program.\n{}", err))?;
-
-            let game_structure = IntermediateLcgs::create(lcgs)
-                .map_err(|err| format!("Invalid LCGS program.\n{}", err))?;
-
-            let phi = load_formula(formula_path, formula_format, Some(&game_structure));
-
-            Ok(ModelAndFormula::Lcgs {
-                model: game_structure,
-                formula: phi,
-            })
-        }
-    }
-}
-
-/// Define and parse command line arguments
-fn parse_arguments() -> ArgMatches<'static> {
-    let version_text = format!("{} ({})", VERSION, GIT_VERSION);
-    let string = AUTHORS.replace(':', "\n");
-    let mut app = App::new(PKG_NAME)
-        .version(version_text.as_str())
-        .author(string.as_str())
-        .arg(
-            Arg::with_name("log_filter")
-                .short("l")
-                .long("log-filter")
-                .env("RUST_LOG")
-                .default_value("warn")
-                .help("Comma separated list of filter directives"),
-        )
-        .subcommand(
-            SubCommand::with_name("solver")
-                .about("Checks satisfiability of an ATL query on a CGS")
-                .add_input_model_arg()
-                .add_input_model_type_arg()
-                .add_formula_arg()
-                .add_formula_type_arg()
-                .add_search_strategy_arg()
-                .add_game_strategy_arg()
-                .add_quiet_arg()
-                .add_threads_arg(),
-        )
-        .subcommand(
-            SubCommand::with_name("index")
-                .about("Prints indexes of LCGS declarations")
-                .add_input_model_arg(),
-        )
-        .subcommand(
-            SubCommand::with_name("analyse")
-                .about("Analyses a EDG generated from an ATL query and a CGS")
-                .add_input_model_arg()
-                .add_input_model_type_arg()
-                .add_formula_arg()
-                .add_formula_type_arg()
-                .add_output_arg(true),
-        )
-        .subcommand(
-            SubCommand::with_name("global")
-                .about("Checks satisfiability of an ATL query on a CGS, using the Global Algorithm")
-                .add_input_model_arg()
-                .add_input_model_type_arg()
-                .add_formula_arg()
-                .add_formula_type_arg()
-                .add_quiet_arg()
-                .add_threads_arg(),
-        );
-
-    if cfg!(feature = "graph-printer") {
-        app = app.subcommand(
-            SubCommand::with_name("graph")
-                .about(
-                    "Outputs a Graphviz DOT graph of the EDG generated from an ATL query and a CGS",
-                )
-                .add_input_model_arg()
-                .add_input_model_type_arg()
-                .add_formula_arg()
-                .add_formula_type_arg()
-                .add_output_arg(false),
-        );
-    }
-
-    app.get_matches()
-}
-
-fn setup_tracing(args: &ArgMatches) -> Result<(), String> {
-    // Configure a filter for tracing data if one have been set
-    if let Some(filter) = args.value_of("log_filter") {
-        let filter = tracing_subscriber::EnvFilter::try_new(filter)
-            .map_err(|err| format!("Invalid log filter.\n{}", err))?;
-        tracing_subscriber::fmt().with_env_filter(filter).init()
-    } else {
-        tracing_subscriber::fmt().init()
-    }
-    Ok(())
-=======
->>>>>>> 5d5ae36f
 }