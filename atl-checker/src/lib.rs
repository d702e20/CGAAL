#[macro_use]
extern crate serde;
#[macro_use]
extern crate lazy_static;
#[macro_use]
extern crate tracing;

#[macro_use]
mod simple_edg;
<<<<<<< HEAD
#[macro_use]
mod emit_count;
=======
pub mod algorithms;
>>>>>>> 7ba2415d
pub mod analyse;
pub mod atl;
pub mod edg;
pub mod game_structure;
#[cfg(feature = "graph-printer")]
pub mod printer;<|MERGE_RESOLUTION|>--- conflicted
+++ resolved
@@ -7,12 +7,9 @@
 
 #[macro_use]
 mod simple_edg;
-<<<<<<< HEAD
 #[macro_use]
 mod emit_count;
-=======
 pub mod algorithms;
->>>>>>> 7ba2415d
 pub mod analyse;
 pub mod atl;
 pub mod edg;
