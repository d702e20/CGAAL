--- conflicted
+++ resolved
@@ -12,11 +12,7 @@
 mod common;
 pub mod edg;
 pub mod lcgs;
-<<<<<<< HEAD
 #[cfg(feature = "graph-printer")]
 pub mod printer;
-pub mod solve_set;
-=======
-mod printer;
 pub mod search_strategy;
->>>>>>> f375490e
+pub mod solve_set;