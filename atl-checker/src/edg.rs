use std::collections::HashSet;
use std::fmt::{Debug, Display, Formatter};
use std::hash::Hash;
use std::sync::Arc;

use crate::atl::Phi;
use crate::game_structure::{GameStructure, Player, State};

pub trait Vertex: Hash + Eq + PartialEq + Clone + Display + Debug {}

pub trait ExtendedDependencyGraph<V: Vertex> {
    /// Return out going edges from `vertex`.
    /// This will be cached on each worker.
    fn succ(&self, vertex: &V) -> Vec<Edge<V>>;
}

#[derive(Clone, Eq, PartialEq, Hash, Debug)]
pub struct HyperEdge<V: Hash + Eq + PartialEq + Clone> {
    pub source: V,
    pub pmove: Option<PartialMove>,
    pub targets: Vec<V>,
}

#[derive(Clone, Eq, PartialEq, Hash, Debug)]
pub struct NegationEdge<V: Hash + Eq + PartialEq + Clone> {
    pub source: V,
    pub target: V,
}

#[derive(Clone, Eq, PartialEq, Hash, Debug)]
pub enum Edge<V: Hash + Eq + PartialEq + Clone> {
    HYPER(HyperEdge<V>),
    NEGATION(NegationEdge<V>),
}

#[derive(Clone, Debug)]
pub struct ATLDependencyGraph<G: GameStructure> {
    pub game_structure: G,
}

#[derive(Clone, Hash, Eq, PartialEq, Debug)]
pub enum ATLVertex {
    FULL {
        state: State,
        formula: Arc<Phi>,
    },
    PARTIAL {
        state: State,
        partial_move: PartialMove,
        formula: Arc<Phi>,
    },
}

impl Display for ATLVertex {
    fn fmt(&self, f: &mut Formatter<'_>) -> std::fmt::Result {
        match self {
            ATLVertex::FULL { state, formula } => write!(f, "state={} formula={}", state, formula),
            ATLVertex::PARTIAL {
                state,
                partial_move,
                formula,
            } => {
                write!(f, "state={} pmove=[", state)?;
                for (i, choice) in partial_move.iter().enumerate() {
                    std::fmt::Display::fmt(&choice, f)?;
                    if i < partial_move.len() - 1 {
                        f.write_str(", ")?;
                    }
                }
                write!(f, "] formula={}", formula)
            }
        }
    }
}

impl ATLVertex {
    pub fn state(&self) -> State {
        match self {
            ATLVertex::FULL { state, .. } => *state,
            ATLVertex::PARTIAL { state, .. } => *state,
        }
    }

    pub fn formula(&self) -> Arc<Phi> {
        match self {
            ATLVertex::FULL { formula, .. } => formula.clone(),
            ATLVertex::PARTIAL { formula, .. } => formula.clone(),
        }
    }
}

impl Vertex for ATLVertex {}

#[derive(Debug, Eq, PartialEq, Clone, Hash)]
pub enum PartialMoveChoice {
    /// Range from 0 to given number
    RANGE(usize),
    /// Chosen move for player
    SPECIFIC(usize),
}

<<<<<<< HEAD
    pub fn run(&mut self) {
        let span = span!(Level::DEBUG, "worker run", worker_id = self.id);
        let _enter = span.enter();
        trace!("worker start");
        emit_count!("worker start");

        // Alg 1, Line 2
        // The owner of v0 starts by exploring it
        if self.is_owner(&self.v0.clone()) {
            trace!(worker_id = self.id, "exploring v0");
            self.explore(&self.v0.clone());
            self.dirty = true;
=======
impl Display for PartialMoveChoice {
    fn fmt(&self, f: &mut Formatter<'_>) -> std::fmt::Result {
        match self {
            PartialMoveChoice::RANGE(max) => write!(f, "(0..{})", max - 1),
            PartialMoveChoice::SPECIFIC(choice) => write!(f, "{}", choice),
>>>>>>> 7ba2415d
        }
    }
}

pub type PartialMove = Vec<PartialMoveChoice>;

/// An iterator that produces all move vectors in a partial move.
/// Example: The partial move {1, 2},{1},{1, 2} results in 111, 112, 211, and 212.
struct PartialMoveIterator<'a> {
    partial_move: &'a PartialMove,
    initialized: bool,
    current: Vec<usize>,
}

<<<<<<< HEAD
    /// Receive all messages from the broker and put them into the right queues. This function
    /// will return a VertexAssignment, if the worker has been signaled to terminate. The
    /// assignment is then the assignment of the root.
    fn recv_all_and_fill_queues(&mut self) {
        // Pump all messages from broker to msg queue. Terminate messages are handled immediately.
        loop {
            match self.broker.receive() {
                Ok(opt_msg) => match opt_msg {
                    Some(msg) => match msg {
                        Message::TERMINATE => {
                            emit_count!("worker received_termination");

                            self.running = false;
                        }
                        _ => {
                            emit_count!("worker receive_message");

                            self.msg_queue.push_back(msg)
                        }
                    },
                    None => break,
                },
                Err(err) => panic!(
                    "worker encountered error while trying to retrieve message: {}",
                    err
                ),
            }
        }
    }

    /// Handle an incoming token.
    ///
    /// If this worker is the leader, it will decide the state of
    /// the algorithm. Termination begins if no worker has seen safe work since last
    /// synchronization. If some workers have unsafe negation edges, the negation edges of the
    /// deepest component will be released instead.
    ///
    /// If this worker is not the leader, it will upgrade the token, if needed, and forward it.
    fn handle_incoming_token(&mut self, token: MsgToken) {
        emit_count!("worker handle_token");
        if self.is_leader() {
            // The token has returned to the leader
            self.token_in_circulation = false;
            match token {
                // The token made it all the way without getting dirty
                // That means there are no more tasks and we can terminate
                MsgToken {
                    token: Token::Clean,
                    deepest_component: _,
                } => {
                    trace!("Late termination");
                    emit_count!("worker late_termination");
                    self.broker.return_result(VertexAssignment::FALSE)
                }
                // No one has seen safe tasks, but some workers have unsafe negation edges.
                MsgToken {
                    token: Token::HaveNegations,
                    deepest_component,
                } => {
                    // Tell everyone to release negation edges of deepest component
                    trace!(
                        depth = deepest_component,
                        "sending release component message"
                    );
                    emit_count!("worker send_release_token");
                    self.broker.release(deepest_component);
                }
                // Some workers still have safe tasks, so we can't terminate yet
                _ => {
                    // no-op, other workers are busy
                    trace!("leader received Token::Dirty");
                    emit_count!("worker received_dirty_token")
=======
impl<'a> PartialMoveIterator<'a> {
    /// Create a new PartialMoveIterator
    fn new(partial_move: &'a PartialMove) -> PartialMoveIterator {
        PartialMoveIterator {
            partial_move,
            initialized: false,
            current: vec![],
        }
    }

    /// Initializes the partial move iterator. This should be called exactly once
    /// before any call to make_next. This function creates the first move vector in a partial
    /// move. All partial move always contain at least one move vector.
    fn make_first(&mut self) {
        self.initialized = true;
        // Create the first move vector from matching on the partial move
        self.current = self
            .partial_move
            .iter()
            .map(|case| match case {
                PartialMoveChoice::RANGE(_) => 0,
                PartialMoveChoice::SPECIFIC(n) => *n,
            })
            .collect();
    }

    /// Updates self.current to the next move vector. This function returns false if a new
    /// move vector could not be created (due to exceeding the ranges in the partial move).
    fn make_next(&mut self, player: Player) -> bool {
        if player >= self.partial_move.len() {
            false

        // Call this function recursively, where we check the next player
        } else if !self.make_next(player + 1) {
            // The next player's move has rolled over or doesn't exist.
            // Then it is our turn to roll -- only RANGE can roll, SPECIFIC should not change
            match self.partial_move[player] {
                PartialMoveChoice::SPECIFIC(_) => false,
                PartialMoveChoice::RANGE(n) => {
                    let current = &mut self.current;
                    // Increase move index and return true if it's valid
                    current[player] += 1;
                    if current[player] < n {
                        true
                    } else {
                        // We have rolled over (self.next[player] >= n).
                        // Reset this player's move index and return false to indicate it
                        // was not possible to create a valid next move at this depth
                        current[player] = 0;
                        false
                    }
>>>>>>> 7ba2415d
                }
            }
        } else {
            true
        }
    }
}

/// Allows the PartialMoveIterator to be iterated over.
impl<'a> Iterator for PartialMoveIterator<'a> {
    type Item = Vec<usize>;

    fn next(&mut self) -> Option<Self::Item> {
        if !self.initialized {
            self.make_first();
            Some(self.current.clone())
        } else if self.make_next(0) {
            Some(self.current.clone())
        } else {
<<<<<<< HEAD
            Token::Clean
        };

        debug!(?token, "starting token ring round");
        emit_count!("worker initiate_token_circulation");
        self.broker.send(
            (self.id + 1) % self.worker_count,
            Message::TOKEN(MsgToken {
                token,
                deepest_component: self.get_depth_of_deepest_component(),
            }),
        );

        self.token_in_circulation = true;
        self.dirty = false;
    }

    /// Process the next task. This returns true if any task was processed.
    fn process_task(&mut self) -> bool {
        if let Some(msg) = self.msg_queue.pop_front() {
            let _guard = span!(Level::TRACE, "worker handle message", worker_id = self.id);
            match msg {
                // Alg 1, Line 8
                Message::REQUEST {
                    vertex,
                    depth,
                    worker_id,
                } => self.process_request(&vertex, worker_id, depth),
                // Alg 1, Line 9
                Message::ANSWER { vertex, assignment } => self.process_answer(&vertex, assignment),
                Message::RELEASE(depth) => {
                    self.release_negations(depth);
                }
                Message::TOKEN(msg_token) => {
                    self.handle_incoming_token(msg_token);
                }
                _ => unreachable!(),
            }
            return true;
        } else if let Some(edge) = self.strategy.next() {
            match edge {
                Edge::HYPER(e) => {
                    self.process_hyper_edge(e);
                }
                Edge::NEGATION(e) => {
                    self.process_negation_edge(e);
                }
            }
            return true;
=======
            None
>>>>>>> 7ba2415d
        }
    }
}

<<<<<<< HEAD
    /// Releasing the edges from the unsafe queue to the safe negation
    fn release_negations(&mut self, depth: usize) {
        self.dirty = true;
        self.only_unsafe_left = true;
        trace!(
            depth = self.unsafe_neg_edges.len(),
            "releasing previously unsafe negation edges"
        );
        emit_count!("worker release_negation_edges");

        assert!(
            self.unsafe_neg_edges.len() <= depth,
            "Attempted to release more than one component"
        );

        if self.unsafe_neg_edges.len() < depth {
            // If the worker does not have any negation edges with the given depth, then do nothing
            return;
        }

        if let Some(edges) = self.unsafe_neg_edges.pop() {
            // Queue all edges in the negation channel that have the given depth
            trace!("releasing negation edges");
            self.strategy.queue_released_edges(edges);
        }
    }

    /// Mark the given worker as being interested in the assignment of the given vertex.
    /// When the certain assignment of the vertex is found, the worker will be notified.
    fn mark_interest(&mut self, vertex: &V, worker: WorkerId) {
        emit_count!("worker mark_interest");
        if let Some(set) = self.interests.get_mut(vertex) {
            trace!(is_initialized = true, ?vertex, "mark vertex interest");
            set.insert(worker);
        } else {
            trace!(is_initialized = false, ?vertex, "mark vertex interest");
            let mut set = HashSet::new();
            set.insert(worker);
            self.interests.insert(vertex.clone(), set);
=======
pub struct PmovesIterator {
    moves: Vec<usize>,
    position: PartialMove,
    completed: bool,
}

impl PmovesIterator {
    /// Iterates over all partial moves variants that results from a number of players
    /// making a combination of specific choices.
    ///
    /// # Arguments
    ///
    /// * `moves` number of moves for each player.
    /// * `players` set of players who has to make a specific move.
    ///
    pub fn new(moves: Vec<usize>, players: HashSet<Player>) -> Self {
        let mut position = Vec::with_capacity(moves.len());
        for (i, mov) in moves.iter().enumerate() {
            position.push(if players.contains(&i) {
                PartialMoveChoice::SPECIFIC(0)
            } else {
                PartialMoveChoice::RANGE(*mov)
            })
>>>>>>> 7ba2415d
        }

<<<<<<< HEAD
    /// Explore a vertex by finding the outgoing edges of the vertex. In the process, the vertex
    /// will be assigned UNDECIDED. If the vertex has no edges, the vertex is immediately
    /// assigned false. If the vertex is owned by another worker, we send a request
    /// to that worker instead of evaluating the edges ourself.
    fn explore(&mut self, vertex: &V) {
        trace!(?vertex, "exploring vertex");
        emit_count!("worker explore_vertex");
        // Line 2
        self.assignment
            .insert(vertex.clone(), VertexAssignment::UNDECIDED);

        // Line 3
        if self.is_owner(vertex) {
            let successors = self.succ(vertex); // Line 4
            if successors.is_empty() {
                // Line 4
                // The vertex has no outgoing edges, so we assign it false
                self.final_assign(vertex, VertexAssignment::FALSE);
            } else {
                // Line 5
                // Queue the new edges
                self.strategy.queue_new_edges(successors);
            }
        } else {
            // Line 7
            // The vertex is owned by another worker, so we send a request
            self.broker.send(
                self.vertex_owner(vertex),
                Message::REQUEST {
                    vertex: vertex.clone(),
                    depth: *self.depth.get(vertex).unwrap_or(&0),
                    worker_id: self.id,
                },
            );
=======
        Self {
            moves,
            position,
            completed: false,
>>>>>>> 7ba2415d
        }
    }
}

<<<<<<< HEAD
    fn process_hyper_edge(&mut self, edge: HyperEdge<V>) {
        trace!(?edge, "processing hyper-edge");
        emit_count!("worker processing_hyper_edge");

        self.dirty = true;

        // Line 3, condition (in case of targets is empty, the default value is true)
        let all_final = edge.targets.iter().all(|target| {
            self.assignment
                .get(target)
                .map_or(false, |f| matches!(f, VertexAssignment::TRUE))
        });
=======
impl Iterator for PmovesIterator {
    type Item = PartialMove;
>>>>>>> 7ba2415d

    fn next(&mut self) -> Option<Self::Item> {
        if self.completed {
            return None;
        }

        let current = self.position.clone();

        let mut roll_over_pos = 0;
        loop {
            // If all digits have rolled over we reached the end
            if roll_over_pos >= self.moves.len() {
                self.completed = true;
                break;
            }

<<<<<<< HEAD
    /// Mark `dependency` as a prerequisite for finding the final assignment of `vertex`
    fn add_depend(&mut self, vertex: &V, dependency: Edge<V>) {
        emit_count!("worker add_dependency");
        // Update the depth
        let old_vertex_depth = *self.depth.get(vertex).unwrap_or(&0);
        let source_depth = *self.depth.get(dependency.source()).unwrap_or(&0);
        let new_vertex_depth = if dependency.is_negation() {
            max(old_vertex_depth, source_depth + 1)
        } else {
            max(old_vertex_depth, source_depth)
        };
        self.depth.insert(vertex.clone(), new_vertex_depth);

        // Mark `dependency` as a prerequisite for finding the final assignment of `vertex`
        self.depends
            .entry(vertex.clone())
            .or_default()
            .insert(dependency);
    }

    /// Remove `dependency` as a prerequisite for finding the final assignment of `vertex`
    fn remove_depend(&mut self, vertex: &V, dependency: Edge<V>) {
        emit_count!("worker remove_dependency");
        if let Some(dependencies) = self.depends.get_mut(vertex) {
            dependencies.remove(&dependency);
        }
    }

    fn process_negation_edge(&mut self, edge: NegationEdge<V>) {
        emit_count!("worker processing_negation_edge");
        self.dirty = true;
        match self.assignment.get(&edge.target) {
            // UNEXPLORED
            None => {
                // UNEXPLORED
                // Line 6
                trace!(?edge, assignment = "UNEXPLORED", "processing negation edge");
                self.add_depend(&edge.target, Edge::NEGATION(edge.clone()));
                self.queue_unsafe_negation(edge.clone());
                self.explore(&edge.target);
            }
            Some(assignment) => match assignment {
                VertexAssignment::UNDECIDED => {
                    if self.only_unsafe_left {
                        // This is a released negation edge
                        trace!(?edge, assignment = ?VertexAssignment::UNDECIDED, "processing released negation edge");
                        self.final_assign(&edge.source, VertexAssignment::TRUE)
=======
            match self.position[roll_over_pos] {
                PartialMoveChoice::RANGE(_) => {
                    roll_over_pos += 1;
                    continue;
                }
                PartialMoveChoice::SPECIFIC(value) => {
                    let new_value = value + 1;

                    if new_value >= self.moves[roll_over_pos] {
                        // Rolled over
                        self.position[roll_over_pos] = PartialMoveChoice::SPECIFIC(0);
                        roll_over_pos += 1;
>>>>>>> 7ba2415d
                    } else {
                        self.position[roll_over_pos] = PartialMoveChoice::SPECIFIC(new_value);
                        break;
                    }
                }
<<<<<<< HEAD
                VertexAssignment::FALSE => {
                    trace!(?edge, assignment = ?VertexAssignment::FALSE, "processing negation edge");
                    self.final_assign(&edge.source, VertexAssignment::TRUE)
                }
                VertexAssignment::TRUE => {
                    trace!(?edge, assignment = ?VertexAssignment::TRUE, "processing negation edge");
                    self.delete_edge(Edge::NEGATION(edge))
                }
            },
        }
    }

    /// Queue unsafe negation, which will be queued to negation channel whenever
    /// release negation is called. If the negation edges later becomes safe, it does
    /// not have to be removed from the negation queue.
    fn queue_unsafe_negation(&mut self, edge: NegationEdge<V>) {
        emit_count!("worker queue_unsafe_negation");
        let len = self.unsafe_neg_edges.len();
        let mut depth: usize = 0;
        if let Some(n) = self.depth.get(&edge.source) {
            depth = *n as usize;
        }

        if len <= depth {
            for _ in len..(depth + 1) {
                self.unsafe_neg_edges.push(Vec::new());
=======
>>>>>>> 7ba2415d
            }
        }

        Some(current)
    }
}

<<<<<<< HEAD
    /// Process a request from another worker. We either answer immediately if we know the
    /// assignment of the requested vertex, or we explore it and mark the other as being
    /// interested in the assignment of the vertex.
    fn process_request(&mut self, vertex: &V, requester: WorkerId, depth: u32) {
        self.dirty = true;
        trace!(
            ?vertex,
            ?requester,
            depth,
            "got request for vertex assignment"
        );
        debug_assert!(self.is_owner(vertex));
        emit_count!("worker process_request");
        if let Some(assignment) = self.assignment.get(&vertex) {
            // Final assignment of `vertex` is already known, reply immediately
            if assignment.is_certain() {
                self.broker.send(
                    requester,
                    Message::ANSWER {
                        vertex: vertex.clone(),
                        assignment: *assignment,
                    },
                );
            } else {
                // update depth
                let local_depth = *self.depth.get(vertex).unwrap_or(&0);
                self.depth.insert(vertex.clone(), max(local_depth, depth));
                self.mark_interest(vertex, requester);
            }
        } else {
            // Final assignment of `vertex` is not yet known
=======
/// An iterator that produces all resulting states from taking a partial move at a state.
/// The iterator will make sure the same state is not produced multiple times.
struct DeltaIterator<'a, G: GameStructure> {
    game_structure: &'a G,
    state: State,
    moves: PartialMoveIterator<'a>,
    /// Contains the states, that have already been produced once, so we can avoid producing
    /// them again
    known: HashSet<State>,
}
>>>>>>> 7ba2415d

impl<'a, G: GameStructure> DeltaIterator<'a, G> {
    /// Create a new DeltaIterator
    fn new(game_structure: &'a G, state: State, moves: &'a PartialMove) -> Self {
        let known = HashSet::new();
        let moves = PartialMoveIterator::new(&moves);

        Self {
            game_structure,
            state,
            moves,
            known,
        }
    }
}

<<<<<<< HEAD
    /// Process an answer by applying the given assignment
    fn process_answer(&mut self, vertex: &V, assigned: VertexAssignment) {
        emit_count!("worker process_answer");
        self.dirty = true;
        trace!(?vertex, ?assigned, "received final assignment");
        self.final_assign(vertex, assigned);
    }

    /// Set the assignment of the given vertex. Dependent edges are requeued and interested
    /// workers are notified of the assignment.
    fn final_assign(&mut self, vertex: &V, assignment: VertexAssignment) {
        debug!(?assignment, ?vertex, "final assigned");
        emit_count!("worker final_assign");

        // Line 2
        if *vertex == self.v0 {
            // We found the result of the query
            self.broker.return_result(assignment);
            return;
        }

        // Line 3
        let prev_assignment = self.assignment.insert(vertex.clone(), assignment);
        let changed_assignment = prev_assignment != Some(assignment);

        // There are a few cases, where we redundantly assign a vertex to what it already is:
        // - An unsafe negation edge, turned out to be safe, and now it has been release
        // - We request the assignment of a vertex multiple times and we get two answers due to
        //   race conditions
        if changed_assignment {
            // Line 4 - Notify other workers interested in this assignment
            if let Some(interested) = self.interests.get(&vertex) {
                for worker_id in interested {
                    self.broker.send(
                        *worker_id,
                        Message::ANSWER {
                            vertex: vertex.clone(),
                            assignment,
                        },
                    )
=======
impl<'a, G: GameStructure> Iterator for DeltaIterator<'a, G> {
    type Item = State;

    fn next(&mut self) -> Option<Self::Item> {
        loop {
            // Get the next move vector from the partial move
            let mov = self.moves.next();
            if let Some(mov) = mov {
                let res = self.game_structure.transitions(self.state, mov);
                // Have we already produced this resulting state before?
                if self.known.contains(&res) {
                    continue;
                } else {
                    self.known.insert(res);
                    return Some(res);
>>>>>>> 7ba2415d
                }
            } else {
                return None;
            }
        }
    }
}

impl<G: GameStructure> ATLDependencyGraph<G> {
    #[allow(dead_code)]
    fn invert_players(&self, players: &[Player]) -> HashSet<Player> {
        let max_players = self.game_structure.max_player();
        let mut inv_players =
            HashSet::with_capacity((self.game_structure.max_player()) - players.len());
        // Iterate over all players and only add the ones not in players
        for player in 0usize..max_players {
            if players.contains(&player) {
                inv_players.insert(player);
            }
        }
        inv_players
    }
}

<<<<<<< HEAD
    /// Helper function for deleting edges from a vertex.
    fn delete_edge(&mut self, edge: Edge<V>) {
        emit_count!("worker delete_edge");
        let source = edge.source();

        // Remove edge from source
        self.successors.get_mut(source).unwrap().remove(&edge);

        match self.successors.get(source) {
            None => panic!("successors should have been filled, or at least have a empty vector"),
            Some(successors) => {
                // Line 3
                if successors.is_empty() {
                    trace!(
                        ?source,
                        assignment = ?VertexAssignment::FALSE,
                        "no more successors, final assignment is FALSE"
                    );
                    self.final_assign(source, VertexAssignment::FALSE);
=======
impl<G: GameStructure> ExtendedDependencyGraph<ATLVertex> for ATLDependencyGraph<G> {
    /// Produce the edges of the given vertex
    /// Where possible, the smallest edge will be the first in the produced vector,
    /// and similarly, the smallest target will be the first in the edges' vector of targets.
    /// This is mostly relevant for the Until formulae
    fn succ(&self, vert: &ATLVertex) -> Vec<Edge<ATLVertex>> {
        match vert {
            ATLVertex::FULL { state, formula } => match formula.as_ref() {
                Phi::True => {
                    // Hyper edge with no targets
                    vec![Edge::HYPER(HyperEdge {
                        source: vert.clone(),
                        pmove: None,
                        targets: vec![],
                    })]
>>>>>>> 7ba2415d
                }
                Phi::False => {
                    // No edges
                    vec![]
                }
                Phi::Proposition(prop) => {
                    let props = self.game_structure.labels(vert.state());
                    if props.contains(prop) {
                        vec![Edge::HYPER(HyperEdge {
                            source: vert.clone(),
                            pmove: None,
                            targets: vec![],
                        })]
                    } else {
                        vec![]
                    }
                }
                Phi::Not(phi) => {
                    vec![Edge::NEGATION(NegationEdge {
                        source: vert.clone(),
                        target: ATLVertex::FULL {
                            state: *state,
                            formula: phi.clone(),
                        },
                    })]
                }
                Phi::Or(left, right) => {
                    vec![
                        Edge::HYPER(HyperEdge {
                            source: vert.clone(),
                            pmove: None,
                            targets: vec![ATLVertex::FULL {
                                state: *state,
                                formula: left.clone(),
                            }],
                        }),
                        Edge::HYPER(HyperEdge {
                            source: vert.clone(),
                            pmove: None,
                            targets: vec![ATLVertex::FULL {
                                state: *state,
                                formula: right.clone(),
                            }],
                        }),
                    ]
                }
                Phi::And(left, right) => {
                    vec![Edge::HYPER(HyperEdge {
                        source: vert.clone(),
                        pmove: None,
                        targets: vec![
                            ATLVertex::FULL {
                                state: *state,
                                formula: left.clone(),
                            },
                            ATLVertex::FULL {
                                state: *state,
                                formula: right.clone(),
                            },
                        ],
                    })]
                }
                Phi::DespiteNext { players, formula } => {
                    let moves = self.game_structure.move_count(*state);
                    let targets: Vec<ATLVertex> =
                        PmovesIterator::new(moves, players.iter().copied().collect())
                            .map(|pmove| ATLVertex::PARTIAL {
                                state: *state,
                                partial_move: pmove,
                                formula: formula.clone(),
                            })
                            .collect();

                    vec![Edge::HYPER(HyperEdge {
                        source: vert.clone(),
                        pmove: None,
                        targets,
                    })]
                }
                Phi::EnforceNext { players, formula } => {
                    let moves = self.game_structure.move_count(*state);
                    PmovesIterator::new(moves, players.iter().copied().collect())
                        .map(|pmove| {
                            let targets: Vec<ATLVertex> =
                                DeltaIterator::new(&self.game_structure, *state, &pmove)
                                    .map(|state| ATLVertex::FULL {
                                        state,
                                        formula: formula.clone(),
                                    })
                                    .collect();
                            Edge::HYPER(HyperEdge {
                                source: vert.clone(),
                                pmove: Some(pmove),
                                targets,
                            })
                        })
                        .collect::<Vec<Edge<ATLVertex>>>()
                }
                Phi::DespiteUntil {
                    players,
                    pre,
                    until,
                } => {
                    // `pre`-target
                    // "Is `pre` formula satisfied now?"
                    let pre = ATLVertex::FULL {
                        state: *state,
                        formula: pre.clone(),
                    };

                    // Together with the `pre` target is all the possible moves by other players,
                    // but it is important that `pre` is the first target
                    let moves = self.game_structure.move_count(*state);
                    let targets: Vec<ATLVertex> = std::iter::once(pre)
                        .chain(
                            PmovesIterator::new(moves, players.iter().cloned().collect()).map(
                                |pmove| ATLVertex::PARTIAL {
                                    state: *state,
                                    partial_move: pmove,
                                    formula: vert.formula(),
                                },
                            ),
                        )
                        .collect();

                    vec![
                        // `until`-formula branch
                        // "Is the `until` formula satisfied now?"
                        // This must be the first edge
                        Edge::HYPER(HyperEdge {
                            source: vert.clone(),
                            pmove: None,
                            targets: vec![ATLVertex::FULL {
                                state: *state,
                                formula: until.clone(),
                            }],
                        }),
                        // Other branches where pre is satisfied
                        Edge::HYPER(HyperEdge {
                            source: vert.clone(),
                            pmove: None,
                            targets,
                        }),
                    ]
                }
                Phi::EnforceUntil {
                    players,
                    pre,
                    until,
                } => {
                    let mut edges = vec![
                        // `until`-formula branch
                        // "Is the `until` formula satisfied now?"
                        // This must be the first edge
                        Edge::HYPER(HyperEdge {
                            source: vert.clone(),
                            pmove: None,
                            targets: vec![ATLVertex::FULL {
                                state: *state,
                                formula: until.clone(),
                            }],
                        }),
                    ];

                    // `pre`-target
                    // "Is `pre` formula satisfied now?"
                    let pre = ATLVertex::FULL {
                        state: *state,
                        formula: pre.clone(),
                    };

                    let moves = self.game_structure.move_count(*state);
                    edges.extend(
                        PmovesIterator::new(moves, players.iter().copied().collect()).map(
                            |pmove| {
                                // Together with the `pre` target is all the possible moves by other players,
                                // but it is important that `pre` is the first target
                                let delta =
                                    DeltaIterator::new(&self.game_structure, *state, &pmove).map(
                                        |state| ATLVertex::FULL {
                                            state,
                                            formula: formula.clone(),
                                        },
                                    );
                                let targets: Vec<ATLVertex> =
                                    std::iter::once(pre.clone()).chain(delta).collect();
                                Edge::HYPER(HyperEdge {
                                    source: vert.clone(),
                                    pmove: Some(pmove),
                                    targets,
                                })
                            },
                        ),
                    );

                    edges
                }
                Phi::DespiteEventually {
                    players,
                    formula: subformula,
                } => {
                    // Partial targets with same formula
                    // "Is the formula satisfied in the next state instead?"
                    let moves = self.game_structure.move_count(*state);
                    let targets: Vec<ATLVertex> =
                        PmovesIterator::new(moves, players.iter().cloned().collect())
                            .map(|pmove| ATLVertex::PARTIAL {
                                state: *state,
                                partial_move: pmove,
                                formula: formula.clone(),
                            })
                            .collect();

                    vec![
                        // sub-formula target
                        // "Is the sub formula satisfied in current state?"
                        // This must be the first edge
                        Edge::HYPER(HyperEdge {
                            source: vert.clone(),
                            pmove: None,
                            targets: vec![ATLVertex::FULL {
                                state: *state,
                                formula: subformula.clone(),
                            }],
                        }),
                        Edge::HYPER(HyperEdge {
                            source: vert.clone(),
                            pmove: None,
                            targets,
                        }),
                    ]
                }
                Phi::EnforceEventually {
                    players,
                    formula: subformula,
                } => {
                    let mut edges = vec![
                        // sub-formula target
                        // "Is the sub formula satisfied in current state?"
                        // This must be the first edge
                        Edge::HYPER(HyperEdge {
                            source: vert.clone(),
                            pmove: None,
                            targets: vec![ATLVertex::FULL {
                                state: *state,
                                formula: subformula.clone(),
                            }],
                        }),
                    ];

                    // Successor states with same formula
                    // "Is the formula satisfied in the next state instead?"
                    let moves = self.game_structure.move_count(*state);
                    edges.extend(
                        PmovesIterator::new(moves, players.iter().copied().collect()).map(
                            |pmove| {
                                let targets: Vec<ATLVertex> =
                                    DeltaIterator::new(&self.game_structure, *state, &pmove)
                                        .map(|state| ATLVertex::FULL {
                                            state,
                                            formula: formula.clone(),
                                        })
                                        .collect();
                                Edge::HYPER(HyperEdge {
                                    source: vert.clone(),
                                    pmove: Some(pmove),
                                    targets,
                                })
                            },
                        ),
                    );

<<<<<<< HEAD
    /// Wraps the ExtendedDependencyGraph::succ(v) with caching allowing edges to be deleted.
    /// See documentation for the `successors` field.
    fn succ(&mut self, vertex: &V) -> Vec<Edge<V>> {
        if let Some(_successors) = self.successors.get(vertex) {
            panic!("Used cached successors instead")
        } else {
            // Setup the successors list the first time it is requested
            let successors = self.edg.succ(vertex);
            let successor_set = successors.iter().cloned().collect();
            self.successors.insert(vertex.clone(), successor_set);
            debug!(
                ?vertex,
                ?successors,
                known_vertex = false,
                "loaded successors from EDG"
            );
            emit_count!("worker successor_generated");
            successors
=======
                    edges
                }
                Phi::DespiteInvariant {
                    players,
                    formula: subformula,
                } => {
                    vec![Edge::NEGATION(NegationEdge {
                        source: vert.clone(),
                        target: ATLVertex::FULL {
                            state: *state,
                            // Modified formula, switching to minimum-fixed point domain
                            formula: Arc::new(Phi::EnforceUntil {
                                players: players.clone(),
                                pre: Arc::new(Phi::True),
                                until: Arc::new(Phi::Not(subformula.clone())),
                            }),
                        },
                    })]
                }
                Phi::EnforceInvariant {
                    players,
                    formula: subformula,
                } => {
                    vec![Edge::NEGATION(NegationEdge {
                        source: vert.clone(),
                        target: ATLVertex::FULL {
                            state: *state,
                            // Modified formula, switching to minimum-fixed point
                            formula: Arc::new(Phi::DespiteUntil {
                                players: players.clone(),
                                pre: Arc::new(Phi::True),
                                until: Arc::new(Phi::Not(subformula.clone())),
                            }),
                        },
                    })]
                }
            },
            ATLVertex::PARTIAL {
                state,
                partial_move,
                formula,
            } => DeltaIterator::new(&self.game_structure, *state, partial_move)
                .map(|state| {
                    let targets = vec![ATLVertex::FULL {
                        state,
                        formula: formula.clone(),
                    }];
                    Edge::HYPER(HyperEdge {
                        source: vert.clone(),
                        pmove: Some(partial_move.clone()),
                        targets,
                    })
                })
                .collect::<Vec<Edge<ATLVertex>>>(),
>>>>>>> 7ba2415d
        }
    }
}

#[cfg(test)]
mod test {
    use std::collections::HashSet;
    use std::sync::Arc;

    use crate::edg::{DeltaIterator, PartialMoveChoice, PartialMoveIterator, PmovesIterator};
    use crate::game_structure::{DynVec, EagerGameStructure};

    #[test]
    fn partial_move_iterator_01() {
        let partial_move = vec![
            PartialMoveChoice::RANGE(2),
            PartialMoveChoice::SPECIFIC(1),
            PartialMoveChoice::RANGE(2),
        ];

        let mut iter = PartialMoveIterator::new(&partial_move);
        assert_eq!(iter.next(), Some(vec![0, 1, 0]));
        assert_eq!(iter.next(), Some(vec![0, 1, 1]));
        assert_eq!(iter.next(), Some(vec![1, 1, 0]));
        assert_eq!(iter.next(), Some(vec![1, 1, 1]));
        assert_eq!(iter.next(), None);
    }

    #[test]
    fn vars_iterator_01() {
        let moves = vec![2, 3, 2];
        let mut players = HashSet::new();
        players.insert(0);
        players.insert(2);
        let mut iter = PmovesIterator::new(moves, players);

        assert_eq!(
            &iter.next(),
            &Some(vec![
                PartialMoveChoice::SPECIFIC(0),
                PartialMoveChoice::RANGE(3),
                PartialMoveChoice::SPECIFIC(0)
            ])
        );
        assert_eq!(
            &iter.next(),
            &Some(vec![
                PartialMoveChoice::SPECIFIC(1),
                PartialMoveChoice::RANGE(3),
                PartialMoveChoice::SPECIFIC(0)
            ])
        );
        assert_eq!(
            &iter.next(),
            &Some(vec![
                PartialMoveChoice::SPECIFIC(0),
                PartialMoveChoice::RANGE(3),
                PartialMoveChoice::SPECIFIC(1)
            ])
        );
        assert_eq!(
            &iter.next(),
            &Some(vec![
                PartialMoveChoice::SPECIFIC(1),
                PartialMoveChoice::RANGE(3),
                PartialMoveChoice::SPECIFIC(1)
            ])
        );
    }

    #[test]
    fn vars_iterator_02() {
        let mut players = HashSet::new();
        players.insert(2);
        let mut iter = PmovesIterator::new(vec![2, 3, 3], players);

        let value = iter.next().unwrap();
        assert_eq!(value[0], PartialMoveChoice::RANGE(2));
        assert_eq!(value[1], PartialMoveChoice::RANGE(3));
        assert_eq!(value[2], PartialMoveChoice::SPECIFIC(0));

        let value = iter.next().unwrap();
        assert_eq!(value[0], PartialMoveChoice::RANGE(2));
        assert_eq!(value[1], PartialMoveChoice::RANGE(3));
        assert_eq!(value[2], PartialMoveChoice::SPECIFIC(1));

        let value = iter.next().unwrap();
        assert_eq!(value[0], PartialMoveChoice::RANGE(2));
        assert_eq!(value[1], PartialMoveChoice::RANGE(3));
        assert_eq!(value[2], PartialMoveChoice::SPECIFIC(2));

        let value = iter.next();
        assert_eq!(value, None);
    }

    #[test]
    fn vars_iterator_03() {
        // Both players choose. So we should end up with every move vector
        let mut players = HashSet::new();
        players.insert(0);
        players.insert(1);
        let mut iter = PmovesIterator::new(vec![3, 3], players);

        let value = iter.next().unwrap();
        assert_eq!(value[0], PartialMoveChoice::SPECIFIC(0));
        assert_eq!(value[1], PartialMoveChoice::SPECIFIC(0));

        let value = iter.next().unwrap();
        assert_eq!(value[0], PartialMoveChoice::SPECIFIC(1));
        assert_eq!(value[1], PartialMoveChoice::SPECIFIC(0));

        let value = iter.next().unwrap();
        assert_eq!(value[0], PartialMoveChoice::SPECIFIC(2));
        assert_eq!(value[1], PartialMoveChoice::SPECIFIC(0));

        let value = iter.next().unwrap();
        assert_eq!(value[0], PartialMoveChoice::SPECIFIC(0));
        assert_eq!(value[1], PartialMoveChoice::SPECIFIC(1));

        let value = iter.next().unwrap();
        assert_eq!(value[0], PartialMoveChoice::SPECIFIC(1));
        assert_eq!(value[1], PartialMoveChoice::SPECIFIC(1));

        let value = iter.next().unwrap();
        assert_eq!(value[0], PartialMoveChoice::SPECIFIC(2));
        assert_eq!(value[1], PartialMoveChoice::SPECIFIC(1));

        let value = iter.next().unwrap();
        assert_eq!(value[0], PartialMoveChoice::SPECIFIC(0));
        assert_eq!(value[1], PartialMoveChoice::SPECIFIC(2));

        let value = iter.next().unwrap();
        assert_eq!(value[0], PartialMoveChoice::SPECIFIC(1));
        assert_eq!(value[1], PartialMoveChoice::SPECIFIC(2));

        let value = iter.next().unwrap();
        assert_eq!(value[0], PartialMoveChoice::SPECIFIC(2));
        assert_eq!(value[1], PartialMoveChoice::SPECIFIC(2));

        assert_eq!(iter.next(), None);
    }

    #[test]
    fn delta_iterator_01() {
        // player 0
        let transitions = DynVec::NEST(vec![
            // player 1
            Arc::new(DynVec::NEST(vec![
                // Player 2
                Arc::new(DynVec::NEST(vec![
                    // player 3
                    Arc::new(DynVec::NEST(vec![
                        // Player 4
                        Arc::new(DynVec::NEST(vec![Arc::new(DynVec::BASE(1))])),
                        // Player 4
                        Arc::new(DynVec::NEST(vec![Arc::new(DynVec::BASE(2))])),
                        // Player 4
                        Arc::new(DynVec::NEST(vec![Arc::new(DynVec::BASE(3))])),
                    ])),
                ])),
                // Player 2
                Arc::new(DynVec::NEST(vec![
                    // player 3
                    Arc::new(DynVec::NEST(vec![
                        // Player 4
                        Arc::new(DynVec::NEST(vec![Arc::new(DynVec::BASE(4))])),
                        // Player 4
                        Arc::new(DynVec::NEST(vec![Arc::new(DynVec::BASE(5))])),
                        // Player 4
                        Arc::new(DynVec::NEST(vec![Arc::new(DynVec::BASE(1))])),
                    ])),
                ])),
            ])),
        ]);
        let game_structure = EagerGameStructure {
            player_count: 5,
            labeling: vec![],
            transitions: vec![transitions],
            moves: vec![],
        };
        let state = 0;
        let partial_move = vec![
            PartialMoveChoice::SPECIFIC(0), // player 0
            PartialMoveChoice::RANGE(2),    // player 1
            PartialMoveChoice::SPECIFIC(0), // player 2
            PartialMoveChoice::RANGE(3),    // player 3
            PartialMoveChoice::SPECIFIC(0), // player 4
        ];
        let mut iter = DeltaIterator::new(&game_structure, state, &partial_move);

        let value = iter.next().unwrap();
        assert_eq!(value, 1);

        let value = iter.next().unwrap();
        assert_eq!(value, 2);

        let value = iter.next().unwrap();
        assert_eq!(value, 3);

        let value = iter.next().unwrap();
        assert_eq!(value, 4);

        let value = iter.next().unwrap();
        assert_eq!(value, 5);

        // repeats state 1 again, but that is suppressed due to deduplication of emitted states

        let value = iter.next();
        assert_eq!(value, None);
    }
}<|MERGE_RESOLUTION|>--- conflicted
+++ resolved
@@ -99,26 +99,11 @@
     SPECIFIC(usize),
 }
 
-<<<<<<< HEAD
-    pub fn run(&mut self) {
-        let span = span!(Level::DEBUG, "worker run", worker_id = self.id);
-        let _enter = span.enter();
-        trace!("worker start");
-        emit_count!("worker start");
-
-        // Alg 1, Line 2
-        // The owner of v0 starts by exploring it
-        if self.is_owner(&self.v0.clone()) {
-            trace!(worker_id = self.id, "exploring v0");
-            self.explore(&self.v0.clone());
-            self.dirty = true;
-=======
 impl Display for PartialMoveChoice {
     fn fmt(&self, f: &mut Formatter<'_>) -> std::fmt::Result {
         match self {
             PartialMoveChoice::RANGE(max) => write!(f, "(0..{})", max - 1),
             PartialMoveChoice::SPECIFIC(choice) => write!(f, "{}", choice),
->>>>>>> 7ba2415d
         }
     }
 }
@@ -133,80 +118,6 @@
     current: Vec<usize>,
 }
 
-<<<<<<< HEAD
-    /// Receive all messages from the broker and put them into the right queues. This function
-    /// will return a VertexAssignment, if the worker has been signaled to terminate. The
-    /// assignment is then the assignment of the root.
-    fn recv_all_and_fill_queues(&mut self) {
-        // Pump all messages from broker to msg queue. Terminate messages are handled immediately.
-        loop {
-            match self.broker.receive() {
-                Ok(opt_msg) => match opt_msg {
-                    Some(msg) => match msg {
-                        Message::TERMINATE => {
-                            emit_count!("worker received_termination");
-
-                            self.running = false;
-                        }
-                        _ => {
-                            emit_count!("worker receive_message");
-
-                            self.msg_queue.push_back(msg)
-                        }
-                    },
-                    None => break,
-                },
-                Err(err) => panic!(
-                    "worker encountered error while trying to retrieve message: {}",
-                    err
-                ),
-            }
-        }
-    }
-
-    /// Handle an incoming token.
-    ///
-    /// If this worker is the leader, it will decide the state of
-    /// the algorithm. Termination begins if no worker has seen safe work since last
-    /// synchronization. If some workers have unsafe negation edges, the negation edges of the
-    /// deepest component will be released instead.
-    ///
-    /// If this worker is not the leader, it will upgrade the token, if needed, and forward it.
-    fn handle_incoming_token(&mut self, token: MsgToken) {
-        emit_count!("worker handle_token");
-        if self.is_leader() {
-            // The token has returned to the leader
-            self.token_in_circulation = false;
-            match token {
-                // The token made it all the way without getting dirty
-                // That means there are no more tasks and we can terminate
-                MsgToken {
-                    token: Token::Clean,
-                    deepest_component: _,
-                } => {
-                    trace!("Late termination");
-                    emit_count!("worker late_termination");
-                    self.broker.return_result(VertexAssignment::FALSE)
-                }
-                // No one has seen safe tasks, but some workers have unsafe negation edges.
-                MsgToken {
-                    token: Token::HaveNegations,
-                    deepest_component,
-                } => {
-                    // Tell everyone to release negation edges of deepest component
-                    trace!(
-                        depth = deepest_component,
-                        "sending release component message"
-                    );
-                    emit_count!("worker send_release_token");
-                    self.broker.release(deepest_component);
-                }
-                // Some workers still have safe tasks, so we can't terminate yet
-                _ => {
-                    // no-op, other workers are busy
-                    trace!("leader received Token::Dirty");
-                    emit_count!("worker received_dirty_token")
-=======
 impl<'a> PartialMoveIterator<'a> {
     /// Create a new PartialMoveIterator
     fn new(partial_move: &'a PartialMove) -> PartialMoveIterator {
@@ -258,7 +169,6 @@
                         current[player] = 0;
                         false
                     }
->>>>>>> 7ba2415d
                 }
             }
         } else {
@@ -278,104 +188,11 @@
         } else if self.make_next(0) {
             Some(self.current.clone())
         } else {
-<<<<<<< HEAD
-            Token::Clean
-        };
-
-        debug!(?token, "starting token ring round");
-        emit_count!("worker initiate_token_circulation");
-        self.broker.send(
-            (self.id + 1) % self.worker_count,
-            Message::TOKEN(MsgToken {
-                token,
-                deepest_component: self.get_depth_of_deepest_component(),
-            }),
-        );
-
-        self.token_in_circulation = true;
-        self.dirty = false;
-    }
-
-    /// Process the next task. This returns true if any task was processed.
-    fn process_task(&mut self) -> bool {
-        if let Some(msg) = self.msg_queue.pop_front() {
-            let _guard = span!(Level::TRACE, "worker handle message", worker_id = self.id);
-            match msg {
-                // Alg 1, Line 8
-                Message::REQUEST {
-                    vertex,
-                    depth,
-                    worker_id,
-                } => self.process_request(&vertex, worker_id, depth),
-                // Alg 1, Line 9
-                Message::ANSWER { vertex, assignment } => self.process_answer(&vertex, assignment),
-                Message::RELEASE(depth) => {
-                    self.release_negations(depth);
-                }
-                Message::TOKEN(msg_token) => {
-                    self.handle_incoming_token(msg_token);
-                }
-                _ => unreachable!(),
-            }
-            return true;
-        } else if let Some(edge) = self.strategy.next() {
-            match edge {
-                Edge::HYPER(e) => {
-                    self.process_hyper_edge(e);
-                }
-                Edge::NEGATION(e) => {
-                    self.process_negation_edge(e);
-                }
-            }
-            return true;
-=======
             None
->>>>>>> 7ba2415d
-        }
-    }
-}
-
-<<<<<<< HEAD
-    /// Releasing the edges from the unsafe queue to the safe negation
-    fn release_negations(&mut self, depth: usize) {
-        self.dirty = true;
-        self.only_unsafe_left = true;
-        trace!(
-            depth = self.unsafe_neg_edges.len(),
-            "releasing previously unsafe negation edges"
-        );
-        emit_count!("worker release_negation_edges");
-
-        assert!(
-            self.unsafe_neg_edges.len() <= depth,
-            "Attempted to release more than one component"
-        );
-
-        if self.unsafe_neg_edges.len() < depth {
-            // If the worker does not have any negation edges with the given depth, then do nothing
-            return;
-        }
-
-        if let Some(edges) = self.unsafe_neg_edges.pop() {
-            // Queue all edges in the negation channel that have the given depth
-            trace!("releasing negation edges");
-            self.strategy.queue_released_edges(edges);
-        }
-    }
-
-    /// Mark the given worker as being interested in the assignment of the given vertex.
-    /// When the certain assignment of the vertex is found, the worker will be notified.
-    fn mark_interest(&mut self, vertex: &V, worker: WorkerId) {
-        emit_count!("worker mark_interest");
-        if let Some(set) = self.interests.get_mut(vertex) {
-            trace!(is_initialized = true, ?vertex, "mark vertex interest");
-            set.insert(worker);
-        } else {
-            trace!(is_initialized = false, ?vertex, "mark vertex interest");
-            let mut set = HashSet::new();
-            set.insert(worker);
-            self.interests.insert(vertex.clone(), set);
-=======
+        }
+    }
+}
+
 pub struct PmovesIterator {
     moves: Vec<usize>,
     position: PartialMove,
@@ -399,71 +216,18 @@
             } else {
                 PartialMoveChoice::RANGE(*mov)
             })
->>>>>>> 7ba2415d
-        }
-
-<<<<<<< HEAD
-    /// Explore a vertex by finding the outgoing edges of the vertex. In the process, the vertex
-    /// will be assigned UNDECIDED. If the vertex has no edges, the vertex is immediately
-    /// assigned false. If the vertex is owned by another worker, we send a request
-    /// to that worker instead of evaluating the edges ourself.
-    fn explore(&mut self, vertex: &V) {
-        trace!(?vertex, "exploring vertex");
-        emit_count!("worker explore_vertex");
-        // Line 2
-        self.assignment
-            .insert(vertex.clone(), VertexAssignment::UNDECIDED);
-
-        // Line 3
-        if self.is_owner(vertex) {
-            let successors = self.succ(vertex); // Line 4
-            if successors.is_empty() {
-                // Line 4
-                // The vertex has no outgoing edges, so we assign it false
-                self.final_assign(vertex, VertexAssignment::FALSE);
-            } else {
-                // Line 5
-                // Queue the new edges
-                self.strategy.queue_new_edges(successors);
-            }
-        } else {
-            // Line 7
-            // The vertex is owned by another worker, so we send a request
-            self.broker.send(
-                self.vertex_owner(vertex),
-                Message::REQUEST {
-                    vertex: vertex.clone(),
-                    depth: *self.depth.get(vertex).unwrap_or(&0),
-                    worker_id: self.id,
-                },
-            );
-=======
+        }
+
         Self {
             moves,
             position,
             completed: false,
->>>>>>> 7ba2415d
-        }
-    }
-}
-
-<<<<<<< HEAD
-    fn process_hyper_edge(&mut self, edge: HyperEdge<V>) {
-        trace!(?edge, "processing hyper-edge");
-        emit_count!("worker processing_hyper_edge");
-
-        self.dirty = true;
-
-        // Line 3, condition (in case of targets is empty, the default value is true)
-        let all_final = edge.targets.iter().all(|target| {
-            self.assignment
-                .get(target)
-                .map_or(false, |f| matches!(f, VertexAssignment::TRUE))
-        });
-=======
+        }
+    }
+}
+
 impl Iterator for PmovesIterator {
     type Item = PartialMove;
->>>>>>> 7ba2415d
 
     fn next(&mut self) -> Option<Self::Item> {
         if self.completed {
@@ -480,55 +244,6 @@
                 break;
             }
 
-<<<<<<< HEAD
-    /// Mark `dependency` as a prerequisite for finding the final assignment of `vertex`
-    fn add_depend(&mut self, vertex: &V, dependency: Edge<V>) {
-        emit_count!("worker add_dependency");
-        // Update the depth
-        let old_vertex_depth = *self.depth.get(vertex).unwrap_or(&0);
-        let source_depth = *self.depth.get(dependency.source()).unwrap_or(&0);
-        let new_vertex_depth = if dependency.is_negation() {
-            max(old_vertex_depth, source_depth + 1)
-        } else {
-            max(old_vertex_depth, source_depth)
-        };
-        self.depth.insert(vertex.clone(), new_vertex_depth);
-
-        // Mark `dependency` as a prerequisite for finding the final assignment of `vertex`
-        self.depends
-            .entry(vertex.clone())
-            .or_default()
-            .insert(dependency);
-    }
-
-    /// Remove `dependency` as a prerequisite for finding the final assignment of `vertex`
-    fn remove_depend(&mut self, vertex: &V, dependency: Edge<V>) {
-        emit_count!("worker remove_dependency");
-        if let Some(dependencies) = self.depends.get_mut(vertex) {
-            dependencies.remove(&dependency);
-        }
-    }
-
-    fn process_negation_edge(&mut self, edge: NegationEdge<V>) {
-        emit_count!("worker processing_negation_edge");
-        self.dirty = true;
-        match self.assignment.get(&edge.target) {
-            // UNEXPLORED
-            None => {
-                // UNEXPLORED
-                // Line 6
-                trace!(?edge, assignment = "UNEXPLORED", "processing negation edge");
-                self.add_depend(&edge.target, Edge::NEGATION(edge.clone()));
-                self.queue_unsafe_negation(edge.clone());
-                self.explore(&edge.target);
-            }
-            Some(assignment) => match assignment {
-                VertexAssignment::UNDECIDED => {
-                    if self.only_unsafe_left {
-                        // This is a released negation edge
-                        trace!(?edge, assignment = ?VertexAssignment::UNDECIDED, "processing released negation edge");
-                        self.final_assign(&edge.source, VertexAssignment::TRUE)
-=======
             match self.position[roll_over_pos] {
                 PartialMoveChoice::RANGE(_) => {
                     roll_over_pos += 1;
@@ -541,41 +256,11 @@
                         // Rolled over
                         self.position[roll_over_pos] = PartialMoveChoice::SPECIFIC(0);
                         roll_over_pos += 1;
->>>>>>> 7ba2415d
                     } else {
                         self.position[roll_over_pos] = PartialMoveChoice::SPECIFIC(new_value);
                         break;
                     }
                 }
-<<<<<<< HEAD
-                VertexAssignment::FALSE => {
-                    trace!(?edge, assignment = ?VertexAssignment::FALSE, "processing negation edge");
-                    self.final_assign(&edge.source, VertexAssignment::TRUE)
-                }
-                VertexAssignment::TRUE => {
-                    trace!(?edge, assignment = ?VertexAssignment::TRUE, "processing negation edge");
-                    self.delete_edge(Edge::NEGATION(edge))
-                }
-            },
-        }
-    }
-
-    /// Queue unsafe negation, which will be queued to negation channel whenever
-    /// release negation is called. If the negation edges later becomes safe, it does
-    /// not have to be removed from the negation queue.
-    fn queue_unsafe_negation(&mut self, edge: NegationEdge<V>) {
-        emit_count!("worker queue_unsafe_negation");
-        let len = self.unsafe_neg_edges.len();
-        let mut depth: usize = 0;
-        if let Some(n) = self.depth.get(&edge.source) {
-            depth = *n as usize;
-        }
-
-        if len <= depth {
-            for _ in len..(depth + 1) {
-                self.unsafe_neg_edges.push(Vec::new());
-=======
->>>>>>> 7ba2415d
             }
         }
 
@@ -583,39 +268,6 @@
     }
 }
 
-<<<<<<< HEAD
-    /// Process a request from another worker. We either answer immediately if we know the
-    /// assignment of the requested vertex, or we explore it and mark the other as being
-    /// interested in the assignment of the vertex.
-    fn process_request(&mut self, vertex: &V, requester: WorkerId, depth: u32) {
-        self.dirty = true;
-        trace!(
-            ?vertex,
-            ?requester,
-            depth,
-            "got request for vertex assignment"
-        );
-        debug_assert!(self.is_owner(vertex));
-        emit_count!("worker process_request");
-        if let Some(assignment) = self.assignment.get(&vertex) {
-            // Final assignment of `vertex` is already known, reply immediately
-            if assignment.is_certain() {
-                self.broker.send(
-                    requester,
-                    Message::ANSWER {
-                        vertex: vertex.clone(),
-                        assignment: *assignment,
-                    },
-                );
-            } else {
-                // update depth
-                let local_depth = *self.depth.get(vertex).unwrap_or(&0);
-                self.depth.insert(vertex.clone(), max(local_depth, depth));
-                self.mark_interest(vertex, requester);
-            }
-        } else {
-            // Final assignment of `vertex` is not yet known
-=======
 /// An iterator that produces all resulting states from taking a partial move at a state.
 /// The iterator will make sure the same state is not produced multiple times.
 struct DeltaIterator<'a, G: GameStructure> {
@@ -626,7 +278,6 @@
     /// them again
     known: HashSet<State>,
 }
->>>>>>> 7ba2415d
 
 impl<'a, G: GameStructure> DeltaIterator<'a, G> {
     /// Create a new DeltaIterator
@@ -643,48 +294,6 @@
     }
 }
 
-<<<<<<< HEAD
-    /// Process an answer by applying the given assignment
-    fn process_answer(&mut self, vertex: &V, assigned: VertexAssignment) {
-        emit_count!("worker process_answer");
-        self.dirty = true;
-        trace!(?vertex, ?assigned, "received final assignment");
-        self.final_assign(vertex, assigned);
-    }
-
-    /// Set the assignment of the given vertex. Dependent edges are requeued and interested
-    /// workers are notified of the assignment.
-    fn final_assign(&mut self, vertex: &V, assignment: VertexAssignment) {
-        debug!(?assignment, ?vertex, "final assigned");
-        emit_count!("worker final_assign");
-
-        // Line 2
-        if *vertex == self.v0 {
-            // We found the result of the query
-            self.broker.return_result(assignment);
-            return;
-        }
-
-        // Line 3
-        let prev_assignment = self.assignment.insert(vertex.clone(), assignment);
-        let changed_assignment = prev_assignment != Some(assignment);
-
-        // There are a few cases, where we redundantly assign a vertex to what it already is:
-        // - An unsafe negation edge, turned out to be safe, and now it has been release
-        // - We request the assignment of a vertex multiple times and we get two answers due to
-        //   race conditions
-        if changed_assignment {
-            // Line 4 - Notify other workers interested in this assignment
-            if let Some(interested) = self.interests.get(&vertex) {
-                for worker_id in interested {
-                    self.broker.send(
-                        *worker_id,
-                        Message::ANSWER {
-                            vertex: vertex.clone(),
-                            assignment,
-                        },
-                    )
-=======
 impl<'a, G: GameStructure> Iterator for DeltaIterator<'a, G> {
     type Item = State;
 
@@ -700,7 +309,6 @@
                 } else {
                     self.known.insert(res);
                     return Some(res);
->>>>>>> 7ba2415d
                 }
             } else {
                 return None;
@@ -725,27 +333,6 @@
     }
 }
 
-<<<<<<< HEAD
-    /// Helper function for deleting edges from a vertex.
-    fn delete_edge(&mut self, edge: Edge<V>) {
-        emit_count!("worker delete_edge");
-        let source = edge.source();
-
-        // Remove edge from source
-        self.successors.get_mut(source).unwrap().remove(&edge);
-
-        match self.successors.get(source) {
-            None => panic!("successors should have been filled, or at least have a empty vector"),
-            Some(successors) => {
-                // Line 3
-                if successors.is_empty() {
-                    trace!(
-                        ?source,
-                        assignment = ?VertexAssignment::FALSE,
-                        "no more successors, final assignment is FALSE"
-                    );
-                    self.final_assign(source, VertexAssignment::FALSE);
-=======
 impl<G: GameStructure> ExtendedDependencyGraph<ATLVertex> for ATLDependencyGraph<G> {
     /// Produce the edges of the given vertex
     /// Where possible, the smallest edge will be the first in the produced vector,
@@ -761,7 +348,6 @@
                         pmove: None,
                         targets: vec![],
                     })]
->>>>>>> 7ba2415d
                 }
                 Phi::False => {
                     // No edges
@@ -1034,26 +620,6 @@
                         ),
                     );
 
-<<<<<<< HEAD
-    /// Wraps the ExtendedDependencyGraph::succ(v) with caching allowing edges to be deleted.
-    /// See documentation for the `successors` field.
-    fn succ(&mut self, vertex: &V) -> Vec<Edge<V>> {
-        if let Some(_successors) = self.successors.get(vertex) {
-            panic!("Used cached successors instead")
-        } else {
-            // Setup the successors list the first time it is requested
-            let successors = self.edg.succ(vertex);
-            let successor_set = successors.iter().cloned().collect();
-            self.successors.insert(vertex.clone(), successor_set);
-            debug!(
-                ?vertex,
-                ?successors,
-                known_vertex = false,
-                "loaded successors from EDG"
-            );
-            emit_count!("worker successor_generated");
-            successors
-=======
                     edges
                 }
                 Phi::DespiteInvariant {
@@ -1108,7 +674,6 @@
                     })
                 })
                 .collect::<Vec<Edge<ATLVertex>>>(),
->>>>>>> 7ba2415d
         }
     }
 }
