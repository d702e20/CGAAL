--- conflicted
+++ resolved
@@ -64,12 +64,6 @@
         .expect("Error receiving final assigment on termination");
     trace!(v0_assignment = ?assignment, "Found assignment of v0");
 
-<<<<<<< HEAD
-    CertainZeroResult {
-        assignment,
-        game_strategy: None,
-    }
-=======
     // All assignments is received and collected to a single hashmap
     let mut combined = HashMap::<V, VertexAssignment>::new();
     for _ in 0..worker_count {
@@ -86,8 +80,10 @@
         }
     }
 
-    assignment
->>>>>>> 9e8b36e6
+    CertainZeroResult {
+        assignment,
+        game_strategy: None,
+    }
 }
 
 #[derive(Debug)]
