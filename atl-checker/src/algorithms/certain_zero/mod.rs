use std::collections::{HashMap, HashSet, VecDeque};
use std::fmt::Debug;
use std::thread;

use crate::algorithms::certain_zero::com::{Broker, BrokerManager, ChannelBroker};
use crate::algorithms::certain_zero::common::{
    Message, MsgToken, Token, VertexAssignment, WorkerId,
};
use crate::algorithms::certain_zero::search_strategy::{SearchStrategy, SearchStrategyBuilder};
use crate::edg::{Edge, ExtendedDependencyGraph, HyperEdge, NegationEdge, Vertex};
use std::cmp::max;
use std::collections::hash_map::DefaultHasher;
use std::hash::Hasher;
use std::thread::sleep;
use std::time::Duration;
use tracing::{span, trace, Level};

pub mod com;
pub mod common;
pub mod search_strategy;

// Based on the algorithm described in "Extended Dependency Graphs and Efficient Distributed Fixed-Point Computation" by A.E. Dalsgaard et al., 2017
pub fn distributed_certain_zero<
    G: ExtendedDependencyGraph<V> + Send + Sync + Clone + Debug + 'static,
    V: Vertex + Send + Sync + 'static,
    S: SearchStrategy<V> + Send + 'static,
    SB: SearchStrategyBuilder<V, S>,
>(
    edg: G,
    v0: V,
    worker_count: u64,
    ss_builder: SB,
    prioritise_back_propagation: bool,
) -> VertexAssignment {
    trace!(?v0, worker_count, "starting distributed_certain_zero");

    let (mut brokers, manager_broker) = ChannelBroker::new(worker_count);

    for i in (0..worker_count).rev() {
        let mut worker = Worker::new(
            i,
            worker_count,
            v0.clone(),
            brokers.pop().unwrap(),
            edg.clone(),
            ss_builder.build(),
            prioritise_back_propagation,
        );
        thread::spawn(move || {
            trace!("worker thread start");
            worker.run();
        });
    }

    let assignment = manager_broker
        .receive_result()
        .expect("Error receiving final assigment on termination");
    trace!(v0_assignment = ?assignment, "Found assignment of v0");
    assignment
}

#[derive(Debug)]
struct Worker<B: Broker<V> + Debug, G: ExtendedDependencyGraph<V>, V: Vertex, S: SearchStrategy<V>>
{
    id: WorkerId,
    /// Number of workers working on solving the query. This is used as part of the static allocation scheme, see `crate::Worker::vertex_owner`.
    worker_count: u64,
    /// The vertex that the worker is attempting to find the assignment of.
    v0: V,
    /// When this flags becomes false, the worker will end its loop and terminate
    running: bool,
    /// Greatest known assignment for vertices.
    /// Order is as follow UNEXPLORED/None < UNDECIDED < {TRUE, FALSE}. Once a vertex has been assigned TRUE or FALSE it will never change assignment.
    assignment: HashMap<V, VertexAssignment>,
    depends: HashMap<V, HashSet<Edge<V>>>,
    /// Map of workers that need to be sent a message once the final assignment of a vertex is known.
    interests: HashMap<V, HashSet<WorkerId>>,
    /// Greatest number of negation edges in any path from v0 to the given vertex.
    /// Example: If there exists a path from v0 to a vertex, which contains two negation edges, then depth will be two (or more if there is a path with more negation edges).
    depth: HashMap<V, u32>,
    msg_queue: VecDeque<Message<V>>,
    unsafe_neg_edges: Vec<Vec<NegationEdge<V>>>,
    /// Queue of edges where a target recently received a certain assignment. If `prioritise_back_propagation`
    /// is false, the edges are instead queued using the given search strategy.
    back_propagation_queue: VecDeque<Edge<V>>,
    /// Search strategy. Defines in which order edges are processed
    strategy: S,
    /// If this is false, the `back_propagation_queue` is not used and back-propagation is instead
    /// handled by the search strategy
    prioritise_back_propagation: bool,
    /// Used to communicate with other workers
    broker: B,
    /// The logic of handling which edges have been deleted from a vertex is delegated to Worker instead of having to be duplicated in every implementation of ExtendedDependencyGraph.
    /// The first time succ is called on a vertex the call goes to the ExtendedDependencyGraph implementation, and the result is saved in successors.
    /// In all subsequent calls the vertex edges will be taken from the HashMap. This allows for modification of the output of the succ function.
    successors: HashMap<V, HashSet<Edge<V>>>,
    edg: G,
    /// Used on the leader as a gate to avoid starting a round of the token ring if one is already in progress.
    token_in_circulation: bool,
    /// A flag to keep track of whether or not this worker has seen safe work since last time it
    /// saw the termination token
    dirty: bool,
    /// This flag indicates that there are only unsafe negation edges, backpropagations, and
    /// message left as tasks. We know this is the case when the first unsafe negation edges
    /// are released, because at that point no workers must have had any safe work left.
    only_unsafe_left: bool,
}

impl<
        B: Broker<V> + Debug,
        G: ExtendedDependencyGraph<V> + Send + Sync + Debug,
        V: Vertex,
        S: SearchStrategy<V>,
    > Worker<B, G, V, S>
{
    /// Determines which worker instance is responsible for computing the value of the vertex.
    /// Vertices are allocated to workers using a static allocation scheme. Dynamic addition and removal of workers isn't supported with this method.
    fn vertex_owner(&self, vertex: &V) -> WorkerId {
        // Static allocation of vertices to workers
        let mut hasher = DefaultHasher::new();
        vertex.hash::<DefaultHasher>(&mut hasher);
        let hash = hasher.finish();
        hash % self.worker_count
    }

    /// Determines if `self` is responsible for computing the value of `vertex`
    #[inline]
    fn is_owner(&self, vertex: &V) -> bool {
        self.vertex_owner(vertex) == self.id
    }

    #[allow(clippy::too_many_arguments)]
    pub fn new(
        id: WorkerId,
        worker_count: u64,
        v0: V,
        broker: B,
        edg: G,
        strategy: S,
        prioritise_back_propagation: bool,
    ) -> Self {
        trace!(
            worker_id = id,
            worker_count,
            ?v0,
            "new distributed_certain_zero worker"
        );

        Self {
            id,
            worker_count,
            v0,
            running: true,
            assignment: HashMap::new(),
            depends: HashMap::<V, HashSet<Edge<V>>>::new(),
            interests: HashMap::<V, HashSet<WorkerId>>::new(),
            msg_queue: VecDeque::new(),
            unsafe_neg_edges: Vec::<Vec<NegationEdge<V>>>::new(),
            back_propagation_queue: VecDeque::new(),
            strategy,
            prioritise_back_propagation,
            depth: HashMap::<V, u32>::new(),
            broker,
            successors: HashMap::<V, HashSet<Edge<V>>>::new(),
            edg,
            token_in_circulation: false,
            dirty: false,
            only_unsafe_left: false,
        }
    }

    fn has_seen_dirty_work(&self) -> bool {
        self.dirty || !self.msg_queue.is_empty()
    }

    fn has_unsafe_negation_edges(&self) -> bool {
        !self.unsafe_neg_edges.is_empty()
    }

    /// Is this worker the leader of the token ring
    fn is_leader(&self) -> bool {
        self.id == 0
    }

    fn get_depth_of_deepest_component(&self) -> usize {
        self.unsafe_neg_edges.len()
    }

    /// Determine the token value of this worker, and forward either the local token value or
    /// the received token depending on which is greater. This function should never be called
    /// by the leader.
    fn update_and_forward_token(&self, msg: MsgToken) {
        let local_token_value = if self.has_seen_dirty_work() {
            Token::Dirty
        } else if self.has_unsafe_negation_edges() {
            Token::HaveNegations
        } else {
            Token::Clean
        };

        let successor = (self.id + 1) % self.worker_count;
        let token = MsgToken {
            token: max(msg.token, local_token_value),
            deepest_component: max(msg.deepest_component, self.get_depth_of_deepest_component()),
        };

        self.broker.send(successor, Message::Token(token))
    }

    pub fn run(&mut self) {
        let span = span!(Level::DEBUG, "worker run", worker_id = self.id);
        let _enter = span.enter();
        trace!("worker start");
        emit_count!("worker start");

        // Alg 1, Line 2
        // The owner of v0 starts by exploring it
        if self.is_owner(&self.v0.clone()) {
            trace!(worker_id = self.id, "exploring v0");
            self.explore(&self.v0.clone());
            self.dirty = true;
        }

        while self.running {
            // Receive incoming tasks and terminate if requested
            self.recv_all_and_fill_queues();

            if self.process_task() {
                continue; // We did a task
            }

            if self.is_leader() && !self.token_in_circulation {
                // We are out of safe tasks so consider termination
                self.initiate_potential_termination();
            } else {
                // Idle
                sleep(Duration::from_millis(1))
            }
        }
    }

    /// Receive all messages from the broker and put them into the right queues. This function
    /// will return a VertexAssignment, if the worker has been signaled to terminate. The
    /// assignment is then the assignment of the root.
    fn recv_all_and_fill_queues(&mut self) {
        // Pump all messages from broker to msg queue. Terminate messages are handled immediately.
        loop {
            match self.broker.receive() {
                Ok(opt_msg) => match opt_msg {
                    Some(msg) => match msg {
                        Message::Terminate => {
                            emit_count!("worker received_termination");

                            self.running = false;
                        }
                        _ => {
                            emit_count!("worker receive_message");

                            self.msg_queue.push_back(msg)
                        }
                    },
                    None => break,
                },
                Err(err) => panic!(
                    "worker encountered error while trying to retrieve message: {}",
                    err
                ),
            }
        }
    }

    /// Handle an incoming token.
    ///
    /// If this worker is the leader, it will decide the state of
    /// the algorithm. Termination begins if no worker has seen safe work since last
    /// synchronization. If some workers have unsafe negation edges, the negation edges of the
    /// deepest component will be released instead.
    ///
    /// If this worker is not the leader, it will upgrade the token, if needed, and forward it.
    fn handle_incoming_token(&mut self, token: MsgToken) {
        emit_count!("worker handle_token");
        if self.is_leader() {
            // The token has returned to the leader
            self.token_in_circulation = false;
            match token {
                // The token made it all the way without getting dirty
                // That means there are no more tasks and we can terminate
                MsgToken {
                    token: Token::Clean,
                    deepest_component: _,
                } => {
                    trace!("Late termination");
                    emit_count!("worker late_termination");
                    self.broker.return_result(VertexAssignment::False)
                }
                // No one has seen safe tasks, but some workers have unsafe negation edges.
                MsgToken {
                    token: Token::HaveNegations,
                    deepest_component,
                } => {
                    // Tell everyone to release negation edges of deepest component
                    trace!(
                        depth = deepest_component,
                        "sending release component message"
                    );
                    emit_count!("worker send_release_token");
                    self.broker.release(deepest_component);
                }
                // Some workers still have safe tasks, so we can't terminate yet
                _ => {
                    // no-op, other workers are busy
                    trace!("leader received Token::Dirty");
                    emit_count!("worker received_dirty_token")
                }
            }
        } else {
            self.update_and_forward_token(token);
            self.dirty = false;
        }
    }

    /// Initiate a synchronization with the other workers to determine if it is time to
    /// terminate. Only the leader can initiate termination and the token can't be in
    /// circulation already.
    fn initiate_potential_termination(&mut self) {
        debug_assert!(self.is_leader(), "Only the leader can initiate termination");
        debug_assert!(
            !self.token_in_circulation,
            "Token is already in circulation"
        );

        // What token to send
        let token = if self.has_unsafe_negation_edges() {
            Token::HaveNegations
        } else {
            Token::Clean
        };

        debug!(?token, "starting token ring round");
        emit_count!("worker initiate_token_circulation");
        self.broker.send(
            (self.id + 1) % self.worker_count,
            Message::Token(MsgToken {
                token,
                deepest_component: self.get_depth_of_deepest_component(),
            }),
        );

        self.token_in_circulation = true;
        self.dirty = false;
    }

    /// Process the next task. This returns true if any task was processed.
    fn process_task(&mut self) -> bool {
        if let Some(edge) = self.back_propagation_queue.pop_front() {
            // This case is only relevant when we are prioritising back-progation
            self.process_edge(edge);
            return true;
        } else if let Some(msg) = self.msg_queue.pop_front() {
            let _guard = span!(Level::TRACE, "worker receive message", worker_id = self.id);
            match msg {
                // Alg 1, Line 8
                Message::Request {
                    vertex,
                    depth,
                    worker_id,
                } => self.process_request(&vertex, worker_id, depth),
                // Alg 1, Line 9
                Message::Answer { vertex, assignment } => self.process_answer(&vertex, assignment),
                Message::Release(depth) => {
                    self.release_negations(depth);
                }
                Message::Token(msg_token) => {
                    self.handle_incoming_token(msg_token);
                }
                _ => unreachable!(),
            }
            return true;
        } else if let Some(edge) = self.strategy.next() {
<<<<<<< HEAD
            self.process_edge(edge);
=======
            match edge {
                Edge::Hyper(e) => {
                    self.process_hyper_edge(e);
                }
                Edge::Negation(e) => {
                    self.process_negation_edge(e);
                }
            }
>>>>>>> 00cbd0f8
            return true;
        }
        // No tasks
        false
    }

    /// Process an edge by delegating depending on edge type
    fn process_edge(&mut self, edge: Edge<V>) {
        match edge {
            Edge::HYPER(e) => {
                self.process_hyper_edge(e);
            }
            Edge::NEGATION(e) => {
                self.process_negation_edge(e);
            }
        }
    }

    /// Releasing the edges from the unsafe queue to the safe negation
    fn release_negations(&mut self, depth: usize) {
        self.dirty = true;
        self.only_unsafe_left = true;
        trace!(
            depth = self.unsafe_neg_edges.len(),
            "releasing previously unsafe negation edges"
        );
        emit_count!("worker release_negation_edges");

        assert!(
            self.unsafe_neg_edges.len() <= depth,
            "Attempted to release more than one component"
        );

        if self.unsafe_neg_edges.len() < depth {
            // If the worker does not have any negation edges with the given depth, then do nothing
            return;
        }

        if let Some(edges) = self.unsafe_neg_edges.pop() {
            // Queue all edges in the negation channel that have the given depth
            trace!("releasing negation edges");
            self.strategy.queue_released_edges(edges);
        }
    }

    /// Mark the given worker as being interested in the assignment of the given vertex.
    /// When the certain assignment of the vertex is found, the worker will be notified.
    fn mark_interest(&mut self, vertex: &V, worker: WorkerId) {
        emit_count!("worker mark_interest");
        if let Some(set) = self.interests.get_mut(vertex) {
            trace!(is_initialized = true, ?vertex, "mark vertex interest");
            set.insert(worker);
        } else {
            trace!(is_initialized = false, ?vertex, "mark vertex interest");
            let mut set = HashSet::new();
            set.insert(worker);
            self.interests.insert(vertex.clone(), set);
        }
    }

    /// Explore a vertex by finding the outgoing edges of the vertex. In the process, the vertex
    /// will be assigned UNDECIDED. If the vertex has no edges, the vertex is immediately
    /// assigned false. If the vertex is owned by another worker, we send a request
    /// to that worker instead of evaluating the edges ourself.
    fn explore(&mut self, vertex: &V) {
        trace!(?vertex, "exploring vertex");
        emit_count!("worker explore_vertex");
        // Line 2
        self.assignment
            .insert(vertex.clone(), VertexAssignment::Undecided);

        // Line 3
        if self.is_owner(vertex) {
            let successors = self.succ(vertex); // Line 4
            if successors.is_empty() {
                // Line 4
                // The vertex has no outgoing edges, so we assign it false
                self.final_assign(vertex, VertexAssignment::False);
            } else {
                // Line 5
                // Queue the new edges
                self.strategy.queue_new_edges(successors);
            }
        } else {
            // Line 7
            // The vertex is owned by another worker, so we send a request
            self.broker.send(
                self.vertex_owner(vertex),
                Message::Request {
                    vertex: vertex.clone(),
                    depth: *self.depth.get(vertex).unwrap_or(&0),
                    worker_id: self.id,
                },
            );
        }
    }

    fn process_hyper_edge(&mut self, edge: HyperEdge<V>) {
        trace!(?edge, "processing hyper-edge");
        emit_count!("worker processing_hyper_edge");

        self.dirty = true;

        // Line 3, condition (in case of targets is empty, the default value is true)
        let all_final = edge.targets.iter().all(|target| {
            self.assignment
                .get(target)
                .map_or(false, |f| matches!(f, VertexAssignment::True))
        });

        // Line 3
        if all_final {
            self.final_assign(&edge.source, VertexAssignment::True);
            return;
        }

        // Line 4, condition
        let any_target = edge.targets.iter().any(|target| {
            self.assignment
                .get(target)
                .map_or(false, |f| matches!(f, VertexAssignment::False))
        });

        // Line 4
        if any_target {
            self.delete_edge(Edge::Hyper(edge));
            return;
        }

        // Line 5-8
        for target in &edge.targets {
            // Line 5 condition
            match self.assignment.get(&target) {
                Some(VertexAssignment::Undecided) => {
                    // UNDECIDED
                    // Line 7
                    self.add_depend(target, Edge::Hyper(edge.clone()));
                }
                None => {
                    // UNEXPLORED
                    // Line 7
                    self.add_depend(target, Edge::Hyper(edge.clone()));
                    // Line 8
                    self.explore(target);
                }
                _ => {}
            }
        }
    }

    /// Mark `dependency` as a prerequisite for finding the final assignment of `vertex`
    fn add_depend(&mut self, vertex: &V, dependency: Edge<V>) {
        emit_count!("worker add_dependency");
        // Update the depth
        let old_vertex_depth = *self.depth.get(vertex).unwrap_or(&0);
        let source_depth = *self.depth.get(dependency.source()).unwrap_or(&0);
        let new_vertex_depth = if dependency.is_negation() {
            max(old_vertex_depth, source_depth + 1)
        } else {
            max(old_vertex_depth, source_depth)
        };
        self.depth.insert(vertex.clone(), new_vertex_depth);

        // Mark `dependency` as a prerequisite for finding the final assignment of `vertex`
        self.depends
            .entry(vertex.clone())
            .or_default()
            .insert(dependency);
    }

    /// Remove `dependency` as a prerequisite for finding the final assignment of `vertex`
    fn remove_depend(&mut self, vertex: &V, dependency: Edge<V>) {
        emit_count!("worker remove_dependency");
        if let Some(dependencies) = self.depends.get_mut(vertex) {
            dependencies.remove(&dependency);
        }
    }

    fn process_negation_edge(&mut self, edge: NegationEdge<V>) {
        emit_count!("worker processing_negation_edge");
        self.dirty = true;
        match self.assignment.get(&edge.target) {
            // UNEXPLORED
            None => {
                // UNEXPLORED
                // Line 6
                trace!(?edge, assignment = "UNEXPLORED", "processing negation edge");
                self.add_depend(&edge.target, Edge::Negation(edge.clone()));
                self.queue_unsafe_negation(edge.clone());
                self.explore(&edge.target);
            }
            Some(assignment) => match assignment {
                VertexAssignment::Undecided => {
                    if self.only_unsafe_left {
                        // This is a released negation edge
                        trace!(?edge, assignment = ?VertexAssignment::Undecided, "processing released negation edge");
                        self.final_assign(&edge.source, VertexAssignment::True)
                    } else {
                        // We haven't released any negation edges yet, so the undecided assignment
                        // must be from another branch of the EDG. Hence, we add this edge as an
                        // unsafe dependency
                        trace!(?edge, assignment = ?VertexAssignment::Undecided, "processing negation edge");
                        self.add_depend(&edge.target, Edge::Negation(edge.clone()));
                        self.queue_unsafe_negation(edge.clone())
                    }
                }
                VertexAssignment::False => {
                    trace!(?edge, assignment = ?VertexAssignment::False, "processing negation edge");
                    self.final_assign(&edge.source, VertexAssignment::True)
                }
                VertexAssignment::True => {
                    trace!(?edge, assignment = ?VertexAssignment::True, "processing negation edge");
                    self.delete_edge(Edge::Negation(edge))
                }
            },
        }
    }

    /// Queue unsafe negation, which will be queued to negation channel whenever
    /// release negation is called. If the negation edges later becomes safe, it does
    /// not have to be removed from the negation queue.
    fn queue_unsafe_negation(&mut self, edge: NegationEdge<V>) {
        emit_count!("worker queue_unsafe_negation");
        let len = self.unsafe_neg_edges.len();
        let mut depth: usize = 0;
        if let Some(n) = self.depth.get(&edge.source) {
            depth = *n as usize;
        }

        if len <= depth {
            for _ in len..(depth + 1) {
                self.unsafe_neg_edges.push(Vec::new());
            }
        }

        self.unsafe_neg_edges
            .get_mut(depth as usize)
            .unwrap()
            .push(edge);
    }

    /// Process a request from another worker. We either answer immediately if we know the
    /// assignment of the requested vertex, or we explore it and mark the other as being
    /// interested in the assignment of the vertex.
    fn process_request(&mut self, vertex: &V, requester: WorkerId, depth: u32) {
        self.dirty = true;
        trace!(
            ?vertex,
            ?requester,
            depth,
            "got request for vertex assignment"
        );
        debug_assert!(self.is_owner(vertex));
        emit_count!("worker process_request");
        if let Some(assignment) = self.assignment.get(&vertex) {
            // Final assignment of `vertex` is already known, reply immediately
            if assignment.is_certain() {
                self.broker.send(
                    requester,
                    Message::Answer {
                        vertex: vertex.clone(),
                        assignment: *assignment,
                    },
                );
            } else {
                // update depth
                let local_depth = *self.depth.get(vertex).unwrap_or(&0);
                self.depth.insert(vertex.clone(), max(local_depth, depth));
                self.mark_interest(vertex, requester);
            }
        } else {
            // Final assignment of `vertex` is not yet known

            // update depth
            let local_depth = *self.depth.get(vertex).unwrap_or(&0);
            self.depth.insert(vertex.clone(), max(local_depth, depth));
            self.mark_interest(vertex, requester);

            if self.assignment.get(&vertex).is_none() {
                // UNEXPLORED
                self.explore(&vertex);
            }
        }
    }

    /// Process an answer by applying the given assignment
    fn process_answer(&mut self, vertex: &V, assigned: VertexAssignment) {
        emit_count!("worker process_answer");
        self.dirty = true;
        trace!(?vertex, ?assigned, "received final assignment");
        self.final_assign(vertex, assigned);
    }

    /// Set the assignment of the given vertex. Dependent edges are requeued and interested
    /// workers are notified of the assignment.
    fn final_assign(&mut self, vertex: &V, assignment: VertexAssignment) {
        debug!(?assignment, ?vertex, "final assigned");
        emit_count!("worker final_assign");

        // Line 2
        if *vertex == self.v0 {
            // We found the result of the query
            self.broker.return_result(assignment);
            return;
        }

        // Line 3
        let prev_assignment = self.assignment.insert(vertex.clone(), assignment);
        let changed_assignment = prev_assignment != Some(assignment);

        // There are a few cases, where we redundantly assign a vertex to what it already is:
        // - An unsafe negation edge, turned out to be safe, and now it has been release
        // - We request the assignment of a vertex multiple times and we get two answers due to
        //   race conditions
        if changed_assignment {
            // Line 4 - Notify other workers interested in this assignment
            if let Some(interested) = self.interests.get(&vertex) {
                for worker_id in interested {
                    self.broker.send(
                        *worker_id,
                        Message::Answer {
                            vertex: vertex.clone(),
                            assignment,
                        },
                    )
                }
            }

            // Line 5 - Requeue edges that depend on this assignment
            if let Some(depends) = self.depends.get(&vertex) {
                for edge in depends.clone() {
                    trace!(?edge, "requeueing edge because target got assignment");
                    if self.prioritise_back_propagation {
                        self.back_propagation_queue.push_back(edge)
                    } else {
                        self.strategy.queue_back_propagation(edge)
                    }
                }
            }
        }
    }

    /// Helper function for deleting edges from a vertex.
    fn delete_edge(&mut self, edge: Edge<V>) {
        emit_count!("worker delete_edge");
        let source = edge.source();

        // Remove edge from source
        self.successors.get_mut(source).unwrap().remove(&edge);

        match self.successors.get(source) {
            None => panic!("successors should have been filled, or at least have a empty vector"),
            Some(successors) => {
                // Line 3
                if successors.is_empty() {
                    trace!(
                        ?source,
                        assignment = ?VertexAssignment::False,
                        "no more successors, final assignment is FALSE"
                    );
                    self.final_assign(source, VertexAssignment::False);
                }
            }
        }

        match edge {
            // Line 4-6
            Edge::Hyper(ref edge) => {
                debug!(source = ?edge, targets = ?edge.targets, "remove hyper-edge as dependency");
                for target in &edge.targets {
                    self.remove_depend(target, Edge::Hyper(edge.clone()))
                }
            }
            // Line 7-8
            Edge::Negation(ref edge) => {
                debug!(source = ?edge, target = ?edge.target, "remove negation-edge as dependency");
                self.remove_depend(&edge.target, Edge::Negation(edge.clone()))
            }
        }
    }

    /// Wraps the ExtendedDependencyGraph::succ(v) with caching allowing edges to be deleted.
    /// See documentation for the `successors` field.
    fn succ(&mut self, vertex: &V) -> Vec<Edge<V>> {
        if let Some(_successors) = self.successors.get(vertex) {
            panic!("Used cached successors instead")
        } else {
            // Setup the successors list the first time it is requested
            let successors = self.edg.succ(vertex);
            let successor_set = successors.iter().cloned().collect();
            self.successors.insert(vertex.clone(), successor_set);
            debug!(
                ?vertex,
                ?successors,
                known_vertex = false,
                "loaded successors from EDG"
            );
            emit_count!("worker successor_generated");
            successors
        }
    }
}

#[cfg(test)]
mod test {
    use test_env_log::test;

    /// Defines an assertion which test the assignment of a vertex in an EDG using the
    /// distributed certain zero algorithm.
    /// This macro is intended to be used in conjunction with the `simple_edg` macro.
    ///
    /// # Example
    /// Simple usage:
    /// ```
    /// simple_edg![
    ///     A => .> B;
    ///     B => -> {};
    /// ];
    ///
    /// edg_assert!(A, FALSE);
    /// edg_assert!(B, TRUE);
    /// ```
    /// Note that TRUE/FALSE must be capitalized.
    ///
    /// # Worker count
    /// You can set the worker count by supplying a third argument to the marco. The default
    /// number of workers are 3.
    /// ```
    /// edg_assert!(A, FALSE, 5);
    /// ```
    ///
    /// # Custom names
    /// By default the macro assumes that the EDG and vertices are defined by the struct `SimpleEDG`
    /// and the enum `SimpleVertex` as is also default in the `simple_edg` macro.
    /// This can be changed by adding `[EDG_NAME, VERTEX_NAME]` in the start of the
    /// macro's arguments, where `EDG_NAME` is the desired name of the example, and `VERTEX_NAME` is
    /// the desired name of the vertex enum. This allows us to have multiple hardcoded EDGs in the
    /// same scope.
    /// ```
    /// simple_edg![
    ///     [MyEDG1, MyVertex1]
    ///     A, B, C, D ::
    ///     A => -> {B} .> {D};
    ///     B => -> {D, C};
    ///     C => ;
    ///     D => -> {C};
    /// ];
    ///
    /// edg_assert!([MyEDG1, MyVertex1] A, TRUE);
    /// edg_assert!([MyEDG1, MyVertex1] B, FALSE);
    /// ```
    #[allow(unused_macros)]
    macro_rules! edg_assert {
        // Standard use, no names or worker count given
        ( $v:ident, $assign:ident ) => {
            edg_assert!([SimpleEDG, SimpleVertex] $v, $assign, 3)
        };
        // With worker count given
        ( $v:ident, $assign:ident, $wc:expr ) => {
            edg_assert!([SimpleEDG, SimpleVertex] $v, $assign, $wc)
        };
        // With custom names given
        ( [$edg_name:ident, $vertex_name:ident] $v:ident, $assign:ident ) => {
            edg_assert!([$edg_name, $vertex_name] $v, $assign, 3)
        };
        // With custom names and worker count
        ( [$edg_name:ident, $vertex_name:ident] $v:ident, $assign:ident, $wc:expr ) => {
            assert_eq!(
                crate::algorithms::certain_zero::distributed_certain_zero($edg_name, $vertex_name::$v, $wc, crate::algorithms::certain_zero::search_strategy::bfs::BreadthFirstSearchBuilder, true),
                crate::algorithms::certain_zero::common::VertexAssignment::$assign,
                "Vertex {}",
                stringify!($v)
            );
        };
    }

    #[test]
    fn test_dcz_empty_hyper_edge() {
        simple_edg![
            A => -> {};
        ];
        edg_assert!(A, True);
    }

    #[test]
    fn test_dcz_no_successors() {
        simple_edg![
            A => ;
        ];
        edg_assert!(A, False);
    }

    #[test]
    fn test_dcz_general_01() {
        simple_edg![
            A => -> {B, C} -> {D};
            B => ;
            C => .> D;
            D => -> {};
        ];
        edg_assert!(A, True);
        edg_assert!(B, False);
        edg_assert!(C, False);
        edg_assert!(D, True);
    }

    #[test]
    fn test_dcz_general_02() {
        simple_edg![
            A => -> {B, C};
            B => .> E;
            C => -> {};
            D => -> {} -> {C};
            E => .> D;
        ];
        edg_assert!(A, True);
        edg_assert!(B, True);
        edg_assert!(C, True);
        edg_assert!(D, True);
        edg_assert!(E, False);
    }

    #[test]
    fn test_dcz_general_03() {
        simple_edg![
            A => -> {B} -> {E};
            B => -> {C};
            C => -> {F} -> {H};
            D => -> {E} -> {C};
            E => -> {D, F};
            F => -> {};
            G => .> A;
            H => -> {I};
            I => ;
        ];
        edg_assert!(A, True);
        edg_assert!(B, True);
        edg_assert!(C, True);
        edg_assert!(D, True);
        edg_assert!(E, True);
        edg_assert!(F, True);
        edg_assert!(G, False);
        edg_assert!(H, False);
        edg_assert!(I, False);
    }

    #[test]
    fn test_dcz_general_04() {
        simple_edg![
            A => -> {B} -> {C};
            B => -> {D};
            C => ;
            D => -> {};
        ];
        edg_assert!(A, True);
        edg_assert!(B, True);
        edg_assert!(C, False);
        edg_assert!(D, True);
    }

    #[test]
    fn test_dcz_general_05() {
        simple_edg![
            A => -> {B};
            B => -> {C};
            C => -> {B};
        ];
        edg_assert!(A, False);
        edg_assert!(B, False);
        edg_assert!(C, False);
    }

    #[test]
    fn test_dcz_general_06() {
        simple_edg![
            A => -> {B} -> {C};
            B => ;
            C => ;
        ];
        edg_assert!(A, False);
        edg_assert!(B, False);
        edg_assert!(C, False);
    }

    #[test]
    fn test_dcz_general_07() {
        simple_edg![
            A => -> {B};
            B => -> {A, C};
            C => -> {D};
            D => -> {};
        ];
        edg_assert!(A, False);
        edg_assert!(B, False);
        edg_assert!(C, True);
        edg_assert!(D, True);
    }

    #[test]
    fn test_dcz_general_08() {
        simple_edg![
            A => -> {B, C};
            B => -> {C} -> {D};
            C => -> {B};
            D => -> {C} -> {};
        ];
        edg_assert!(A, True);
        edg_assert!(B, True);
        edg_assert!(C, True);
        edg_assert!(D, True);
    }

    #[test]
    fn test_dcz_negation_01() {
        simple_edg![
            A => .> B;
            B => -> {};
        ];
        edg_assert!(A, False);
        edg_assert!(B, True);
    }

    #[test]
    fn test_dcz_negation_02() {
        simple_edg![
            A => .> B;
            B => -> {C};
            C => -> {B} .> D;
            D => -> {E};
            E => -> {D};
        ];
        edg_assert!(A, False);
        edg_assert!(B, True);
        edg_assert!(C, True);
        edg_assert!(D, False);
        edg_assert!(E, False);
    }

    #[test]
    fn test_dcz_negation_03() {
        simple_edg![
            A => .> B .> C;
            B => .> D;
            C => -> {D};
            D => ;
        ];
        edg_assert!(A, True);
        edg_assert!(B, True);
        edg_assert!(C, False);
        edg_assert!(D, False);
    }

    #[test]
    fn test_dcz_negation_04() {
        simple_edg![
            A => .> B;
            B => -> {B};
        ];
        edg_assert!(A, True);
        edg_assert!(B, False);
    }

    #[test]
    fn test_dcz_negation_05() {
        simple_edg![
            A => .> B;
            B => .> C;
            C => .> D;
            D => .> E;
            E => .> F;
            F => -> {F};
        ];
        edg_assert!(A, True);
        edg_assert!(B, False);
        edg_assert!(C, True);
        edg_assert!(D, False);
        edg_assert!(E, True);
        edg_assert!(F, False);
    }

    #[test]
    fn test_dcz_negation_to_undecided_01() {
        // A case where we might explore and find a negation edges to something that is
        // currently assigned undecided
        simple_edg![
            A => .> B .> E;
            B => -> {C};
            C => -> {D};
            D => .> E;
            E => -> {F};
            F => -> {G};
            G => -> {H};
            H => -> {I};
            I => -> {J};
            J => -> {K};
            K => -> {};
        ];
        edg_assert!(A, True);
        edg_assert!(B, False);
        edg_assert!(C, False);
        edg_assert!(D, False);
        edg_assert!(E, True);
        edg_assert!(F, True);
        edg_assert!(G, True);
    }
}<|MERGE_RESOLUTION|>--- conflicted
+++ resolved
@@ -30,7 +30,6 @@
     v0: V,
     worker_count: u64,
     ss_builder: SB,
-    prioritise_back_propagation: bool,
 ) -> VertexAssignment {
     trace!(?v0, worker_count, "starting distributed_certain_zero");
 
@@ -44,7 +43,6 @@
             brokers.pop().unwrap(),
             edg.clone(),
             ss_builder.build(),
-            prioritise_back_propagation,
         );
         thread::spawn(move || {
             trace!("worker thread start");
@@ -80,14 +78,8 @@
     depth: HashMap<V, u32>,
     msg_queue: VecDeque<Message<V>>,
     unsafe_neg_edges: Vec<Vec<NegationEdge<V>>>,
-    /// Queue of edges where a target recently received a certain assignment. If `prioritise_back_propagation`
-    /// is false, the edges are instead queued using the given search strategy.
-    back_propagation_queue: VecDeque<Edge<V>>,
     /// Search strategy. Defines in which order edges are processed
     strategy: S,
-    /// If this is false, the `back_propagation_queue` is not used and back-propagation is instead
-    /// handled by the search strategy
-    prioritise_back_propagation: bool,
     /// Used to communicate with other workers
     broker: B,
     /// The logic of handling which edges have been deleted from a vertex is delegated to Worker instead of having to be duplicated in every implementation of ExtendedDependencyGraph.
@@ -130,15 +122,7 @@
     }
 
     #[allow(clippy::too_many_arguments)]
-    pub fn new(
-        id: WorkerId,
-        worker_count: u64,
-        v0: V,
-        broker: B,
-        edg: G,
-        strategy: S,
-        prioritise_back_propagation: bool,
-    ) -> Self {
+    pub fn new(id: WorkerId, worker_count: u64, v0: V, broker: B, edg: G, strategy: S) -> Self {
         trace!(
             worker_id = id,
             worker_count,
@@ -156,9 +140,7 @@
             interests: HashMap::<V, HashSet<WorkerId>>::new(),
             msg_queue: VecDeque::new(),
             unsafe_neg_edges: Vec::<Vec<NegationEdge<V>>>::new(),
-            back_propagation_queue: VecDeque::new(),
             strategy,
-            prioritise_back_propagation,
             depth: HashMap::<V, u32>::new(),
             broker,
             successors: HashMap::<V, HashSet<Edge<V>>>::new(),
@@ -352,11 +334,7 @@
 
     /// Process the next task. This returns true if any task was processed.
     fn process_task(&mut self) -> bool {
-        if let Some(edge) = self.back_propagation_queue.pop_front() {
-            // This case is only relevant when we are prioritising back-progation
-            self.process_edge(edge);
-            return true;
-        } else if let Some(msg) = self.msg_queue.pop_front() {
+        if let Some(msg) = self.msg_queue.pop_front() {
             let _guard = span!(Level::TRACE, "worker receive message", worker_id = self.id);
             match msg {
                 // Alg 1, Line 8
@@ -377,9 +355,6 @@
             }
             return true;
         } else if let Some(edge) = self.strategy.next() {
-<<<<<<< HEAD
-            self.process_edge(edge);
-=======
             match edge {
                 Edge::Hyper(e) => {
                     self.process_hyper_edge(e);
@@ -388,23 +363,10 @@
                     self.process_negation_edge(e);
                 }
             }
->>>>>>> 00cbd0f8
             return true;
         }
         // No tasks
         false
-    }
-
-    /// Process an edge by delegating depending on edge type
-    fn process_edge(&mut self, edge: Edge<V>) {
-        match edge {
-            Edge::HYPER(e) => {
-                self.process_hyper_edge(e);
-            }
-            Edge::NEGATION(e) => {
-                self.process_negation_edge(e);
-            }
-        }
     }
 
     /// Releasing the edges from the unsafe queue to the safe negation
@@ -721,11 +683,7 @@
             if let Some(depends) = self.depends.get(&vertex) {
                 for edge in depends.clone() {
                     trace!(?edge, "requeueing edge because target got assignment");
-                    if self.prioritise_back_propagation {
-                        self.back_propagation_queue.push_back(edge)
-                    } else {
-                        self.strategy.queue_back_propagation(edge)
-                    }
+                    self.strategy.queue_back_propagation(edge)
                 }
             }
         }
@@ -857,7 +815,7 @@
         // With custom names and worker count
         ( [$edg_name:ident, $vertex_name:ident] $v:ident, $assign:ident, $wc:expr ) => {
             assert_eq!(
-                crate::algorithms::certain_zero::distributed_certain_zero($edg_name, $vertex_name::$v, $wc, crate::algorithms::certain_zero::search_strategy::bfs::BreadthFirstSearchBuilder, true),
+                crate::algorithms::certain_zero::distributed_certain_zero($edg_name, $vertex_name::$v, $wc, crate::algorithms::certain_zero::search_strategy::bfs::BreadthFirstSearchBuilder),
                 crate::algorithms::certain_zero::common::VertexAssignment::$assign,
                 "Vertex {}",
                 stringify!($v)
