--- conflicted
+++ resolved
@@ -26,16 +26,14 @@
         self.queue_new_edges(vec![edge])
     }
 
-<<<<<<< HEAD
-    /// Let the strategy know that another worker has showed interest in the given vertex
-    fn on_interest(&mut self, _vertex: &V) {}
-=======
     /// Modify the edges to benefit the search strategy. For instance, this could be a
     /// rearrangement of the targets of the edges which results in better performance.
     fn modify(&mut self, edge: Vec<Edge<V>>) -> Vec<Edge<V>> {
         edge
     }
->>>>>>> f92c1ca0
+
+    /// Let the strategy know that another worker has showed interest in the given vertex
+    fn on_interest(&mut self, _vertex: &V) {}
 }
 
 /// A SearchStrategyBuilder is able to create an instance of a SearchStrategy.
