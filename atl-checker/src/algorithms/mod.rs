--- conflicted
+++ resolved
@@ -1,7 +1,4 @@
 pub mod certain_zero;
-<<<<<<< HEAD
 pub mod game_strategy;
-=======
 pub mod global;
->>>>>>> 0348f9d1
 pub mod solve_set;