use std::cmp::max;
use std::fmt::{Display, Formatter};
use std::sync::Arc;

use joinery::prelude::*;

use crate::atl::game_formula::GamePhi;
pub use crate::atl::parser::*;
use crate::game_structure::{GameStructure, Player, Proposition};

pub mod game_formula;
pub mod parser;

/// Alternating-time Temporal Logic formula
#[derive(Hash, Eq, PartialEq, Clone, Debug, Deserialize, Serialize)]
pub enum Phi {
    /// Trivially satisfied
    #[serde(rename = "true")]
    True,
    /// Trivially not satisfied
    #[serde(rename = "false")]
    False,
    /// The current state must have the label/proposition
    #[serde(rename = "proposition")]
    Proposition(Proposition),
    /// It must not be the case that subformula is satisfied
    #[serde(rename = "not")]
    Not(Arc<Phi>),
    /// It must be the case that either formula is satisfied
    #[serde(rename = "or")]
    Or(Arc<Phi>, Arc<Phi>),
    /// It must be the case that either formula is satisfied
    #[serde(rename = "and")]
    And(Arc<Phi>, Arc<Phi>),
    /// It must be the case that `formula` is satisfied in the next step despite what actions `players` choose.
    #[serde(rename = "despite next")]
    DespiteNext {
        players: Vec<Player>,
        formula: Arc<Phi>,
    },
    /// It must be the case that players can enforce that `formula` is satisfied in the next step
    #[serde(rename = "enforce next")]
    EnforceNext {
        players: Vec<Player>,
        formula: Arc<Phi>,
    },
    /// It must be the case that `pre` is satisfied until `until` is satisfied despite what actions `players` choose.
    #[serde(rename = "despite until")]
    DespiteUntil {
        players: Vec<Player>,
        pre: Arc<Phi>,
        until: Arc<Phi>,
    },
    /// It must be the case that `players` can enforce that `pre` is satisfied until `until` is satisfied
    #[serde(rename = "enforce until")]
    EnforceUntil {
        players: Vec<Player>,
        pre: Arc<Phi>,
        until: Arc<Phi>,
    },
    /// It must be the case that `formula` is satisfied in some coming step despite what actions `players` choose.
    #[serde(rename = "despite eventually")]
    DespiteEventually {
        players: Vec<Player>,
        formula: Arc<Phi>,
    },
    /// It must be the case that `players` can enforce that `formula` is satisfied in some coming step.
    #[serde(rename = "enforce eventually")]
    EnforceEventually {
        players: Vec<Player>,
        formula: Arc<Phi>,
    },
    /// It must be the case that `formula` is continually satisfied despite what actions `players` choose.
    #[serde(rename = "despite invariant")]
    DespiteInvariant {
        players: Vec<Player>,
        formula: Arc<Phi>,
    },
    /// It must be the case that `players` can enforce that `formula` is continually satisfied.
    #[serde(rename = "enforce invariant")]
    EnforceInvariant {
        players: Vec<Player>,
        formula: Arc<Phi>,
    },
}

impl Phi {
    /// Returns the size of the formula. This is equivalent to the number of nodes in the
    /// phi structure
    pub fn size(&self) -> u32 {
        match self {
            Phi::True => 1,
            Phi::False => 1,
            Phi::Proposition(_) => 1,
            Phi::Not(formula) => formula.size() + 1,
            Phi::Or(formula1, formula2) => formula1.size() + formula2.size() + 1,
            Phi::And(formula1, formula2) => formula1.size() + formula2.size() + 1,
            Phi::DespiteNext { formula, .. } => formula.size() + 1,
            Phi::EnforceNext { formula, .. } => formula.size() + 1,
            Phi::DespiteUntil { pre, until, .. } => pre.size() + until.size() + 1,
            Phi::EnforceUntil { pre, until, .. } => pre.size() + until.size() + 1,
            Phi::DespiteEventually { formula, .. } => formula.size() + 1,
            Phi::EnforceEventually { formula, .. } => formula.size() + 1,
            Phi::DespiteInvariant { formula, .. } => formula.size() + 1,
            Phi::EnforceInvariant { formula, .. } => formula.size() + 1,
        }
    }

    /// Returns the depth of the formula. This is equivalent to the longest branch in the
    /// phi structure
    pub fn depth(&self) -> u32 {
        match self {
            Phi::True => 1,
            Phi::False => 1,
            Phi::Proposition(_) => 1,
            Phi::Not(formula) => formula.size() + 1,
            Phi::Or(formula1, formula2) => max(formula1.depth(), formula2.depth()) + 1,
            Phi::And(formula1, formula2) => max(formula1.depth(), formula2.depth()) + 1,
            Phi::DespiteNext { formula, .. } => formula.depth() + 1,
            Phi::EnforceNext { formula, .. } => formula.depth() + 1,
            Phi::DespiteUntil { pre, until, .. } => max(pre.depth(), until.depth()) + 1,
            Phi::EnforceUntil { pre, until, .. } => max(pre.depth(), until.depth()) + 1,
            Phi::DespiteEventually { formula, .. } => formula.depth() + 1,
            Phi::EnforceEventually { formula, .. } => formula.depth() + 1,
            Phi::DespiteInvariant { formula, .. } => formula.depth() + 1,
            Phi::EnforceInvariant { formula, .. } => formula.depth() + 1,
        }
    }

    /// Returns the number of path qualifiers in the formula. E.g.
    /// * `p & q` returns 0
    /// * `<<p1>> F s` returns 1
    /// * `(<<p1>> F s) | (<<p2>> F t)` returns 2
    /// * `<<>> G ([[p1]] F s)` returns 2
    pub fn path_qualifier_count(&self) -> u32 {
        match self {
            Phi::True => 0,
            Phi::False => 0,
            Phi::Proposition(_) => 0,
            Phi::Not(formula) => formula.path_qualifier_count(),
            Phi::Or(formula1, formula2) => {
                formula1.path_qualifier_count() + formula2.path_qualifier_count()
            }
            Phi::And(formula1, formula2) => {
                formula1.path_qualifier_count() + formula2.path_qualifier_count()
            }
            Phi::DespiteNext { formula, .. } => formula.path_qualifier_count() + 1,
            Phi::EnforceNext { formula, .. } => formula.path_qualifier_count() + 1,
            Phi::DespiteUntil { pre, until, .. } => {
                pre.path_qualifier_count() + until.path_qualifier_count() + 1
            }
            Phi::EnforceUntil { pre, until, .. } => {
                pre.path_qualifier_count() + until.path_qualifier_count() + 1
            }
            Phi::DespiteEventually { formula, .. } => formula.path_qualifier_count() + 1,
            Phi::EnforceEventually { formula, .. } => formula.path_qualifier_count() + 1,
            Phi::DespiteInvariant { formula, .. } => formula.path_qualifier_count() + 1,
            Phi::EnforceInvariant { formula, .. } => formula.path_qualifier_count() + 1,
        }
    }

    /// Returns the biggest number of nested path qualifiers in the formula. E.g.
    /// * `p & q` returns 0
    /// * `<<p1>> F s` returns 1
    /// * `(<<p1>> F s) | (<<p2>> F t)` returns 1
    /// * `<<>> G ([[p1]] F s)` returns 2
    pub fn path_qualifier_depth(&self) -> u32 {
        match self {
            Phi::True => 0,
            Phi::False => 0,
            Phi::Proposition(_) => 0,
            Phi::Not(formula) => formula.path_qualifier_depth(),
            Phi::Or(formula1, formula2) => max(
                formula1.path_qualifier_depth(),
                formula2.path_qualifier_depth(),
            ),
            Phi::And(formula1, formula2) => max(
                formula1.path_qualifier_depth(),
                formula2.path_qualifier_depth(),
            ),
            Phi::DespiteNext { formula, .. } => formula.path_qualifier_depth() + 1,
            Phi::EnforceNext { formula, .. } => formula.path_qualifier_depth() + 1,
            Phi::DespiteUntil { pre, until, .. } => {
                max(pre.path_qualifier_depth(), until.path_qualifier_depth()) + 1
            }
            Phi::EnforceUntil { pre, until, .. } => {
                max(pre.path_qualifier_depth(), until.path_qualifier_depth()) + 1
            }
            Phi::DespiteEventually { formula, .. } => formula.path_qualifier_depth() + 1,
            Phi::EnforceEventually { formula, .. } => formula.path_qualifier_depth() + 1,
            Phi::DespiteInvariant { formula, .. } => formula.path_qualifier_depth() + 1,
            Phi::EnforceInvariant { formula, .. } => formula.path_qualifier_depth() + 1,
        }
    }

<<<<<<< HEAD
    pub fn get_proposition(&self) -> Option<usize> {
        if let Phi::Proposition(id) = self {
            Some(*id)
        } else {None}
    }

    pub fn get_propositions_recursively(&self) -> Vec<usize> {
        match self {
            Phi::True => Vec::new(),
            Phi::False => Vec::new(),
            Phi::Proposition(id) => vec![*id],
            Phi::Not(formula) => formula.get_propositions_recursively(),
            Phi::Or(formula1, formula2) => {
                let mut prop1 = formula1.get_propositions_recursively();
                let mut prop2 = formula2.get_propositions_recursively();
                prop1.append(&mut prop2);
                prop1
            }
            Phi::And(formula1, formula2) => {
                let mut prop1 = formula1.get_propositions_recursively();
                let mut prop2 = formula2.get_propositions_recursively();
                prop1.append(&mut prop2);
                prop1
            }
            Phi::DespiteNext { formula, .. } => formula.get_propositions_recursively(),
            Phi::EnforceNext { formula, .. } => formula.get_propositions_recursively(),
            Phi::DespiteUntil { pre, until, .. } => {
                let mut prop1 = pre.get_propositions_recursively();
                let mut prop2 = until.get_propositions_recursively();
                prop1.append(&mut prop2);
                prop1
            }
            Phi::EnforceUntil { pre, until, .. } => {
                let mut prop1 = pre.get_propositions_recursively();
                let mut prop2 = until.get_propositions_recursively();
                prop1.append(&mut prop2);
                prop1
            }
            Phi::DespiteEventually { formula, .. } => formula.get_propositions_recursively(),
            Phi::EnforceEventually { formula, .. } => formula.get_propositions_recursively(),
            Phi::DespiteInvariant { formula, .. } => formula.get_propositions_recursively(),
            Phi::EnforceInvariant { formula, .. } => formula.get_propositions_recursively(),
        }
    }

=======
>>>>>>> ee37d5e2
    /// Pairs an ATL formula with its game structure, allowing us to print
    /// the formula using the names of players and labels that is defined by the game structure.
    /// # Example
    /// Given a Phi `formula` (`<<p1>> G p1.alive`) and a IntermediateLCGS `game_Structure`, you can
    /// create a GamePhi with `formula.in_context_of(&game_structure)`. Using this in a print statement
    /// like
    /// ```ignore
    /// println!("{}", formula.in_context_of(&game_structure))
    /// ```
    /// will print "`<<p1>> G p1.alive`" as opposed to "`<<0>> G 1`", which happens when you just write
    /// ```ignore
    /// println!("{}", formula)
    /// ```
    pub fn in_context_of<'a, G: GameStructure>(&'a self, game_structure: &'a G) -> GamePhi<'a, G> {
        GamePhi {
            formula: self,
            game: game_structure,
        }
    }
}

impl Display for Phi {
    fn fmt(&self, f: &mut Formatter<'_>) -> std::fmt::Result {
        match self {
            Phi::True => write!(f, "true"),
            Phi::False => write!(f, "false"),
            Phi::Proposition(id) => write!(f, "{}", id),
            Phi::Not(formula) => write!(f, "!({})", formula),
            Phi::Or(left, right) => write!(f, "({} | {})", left, right),
            Phi::And(left, right) => write!(f, "({} & {})", left, right),
            Phi::DespiteNext { players, formula } => write!(
                f,
                "[[{}]] X {}",
                players.iter().join_with(",").to_string(),
                formula
            ),
            Phi::EnforceNext { players, formula } => write!(
                f,
                "<<{}>> X {}",
                players.iter().join_with(",").to_string(),
                formula
            ),
            Phi::DespiteUntil {
                players,
                pre,
                until,
            } => write!(
                f,
                "[[{}]] ({} U {})",
                players.iter().join_with(",").to_string(),
                pre,
                until
            ),
            Phi::EnforceUntil {
                players,
                pre,
                until,
            } => write!(
                f,
                "<<{}>> ({} U {})",
                players.iter().join_with(",").to_string(),
                pre,
                until
            ),
            Phi::DespiteEventually { players, formula } => write!(
                f,
                "[[{}]] F {}",
                players.iter().join_with(",").to_string(),
                formula
            ),
            Phi::EnforceEventually { players, formula } => write!(
                f,
                "<<{}>> F {}",
                players.iter().join_with(",").to_string(),
                formula
            ),
            Phi::DespiteInvariant { players, formula } => write!(
                f,
                "[[{}]] G {}",
                players.iter().join_with(",").to_string(),
                formula
            ),
            Phi::EnforceInvariant { players, formula } => write!(
                f,
                "<<{}>> G {}",
                players.iter().join_with(",").to_string(),
                formula
            ),
        }
    }
}

#[cfg(test)]
mod test {
    use std::sync::Arc;

    use crate::atl::Phi::*;

    #[test]
    fn test_display_01() {
        let formula = EnforceUntil {
            players: vec![0, 1],
            pre: Arc::new(Or {
                0: Arc::new(Proposition(1)),
                1: Arc::new(Not(Arc::new(Proposition(2)))),
            }),
            until: Arc::new(False),
        };
        assert_eq!("<<0,1>> ((1 | !(2)) U false)", format!("{}", formula));
    }
}<|MERGE_RESOLUTION|>--- conflicted
+++ resolved
@@ -193,11 +193,10 @@
         }
     }
 
-<<<<<<< HEAD
     pub fn get_proposition(&self) -> Option<usize> {
         if let Phi::Proposition(id) = self {
             Some(*id)
-        } else {None}
+        } else { None }
     }
 
     pub fn get_propositions_recursively(&self) -> Vec<usize> {
@@ -239,8 +238,6 @@
         }
     }
 
-=======
->>>>>>> ee37d5e2
     /// Pairs an ATL formula with its game structure, allowing us to print
     /// the formula using the names of players and labels that is defined by the game structure.
     /// # Example
