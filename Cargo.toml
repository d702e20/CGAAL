--- conflicted
+++ resolved
@@ -26,9 +26,5 @@
 serde = { version = "1.0.117", features = ["derive", "rc"] }
 serde_json = "1.0.59"
 tracing = "0.1"
-<<<<<<< HEAD
 tracing-subscriber = "0.2"
-=======
-tracing-subscriber = "0.2"
-lazy_static = "1.4.0"
->>>>>>> 4857030b
+lazy_static = "1.4.0"