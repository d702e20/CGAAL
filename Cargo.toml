--- conflicted
+++ resolved
@@ -16,10 +16,7 @@
 [dependencies]
 crossbeam-channel = "0.5.0"
 num_cpus = "1.13.0"
-<<<<<<< HEAD
 pom = "3.2.0"
-=======
 clap = "2.33.3"
 log = "0.4.11"
-log4rs = "0.12.0"
->>>>>>> 5fadca5d
+log4rs = "0.12.0"