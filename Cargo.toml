--- conflicted
+++ resolved
@@ -1,45 +1,4 @@
-<<<<<<< HEAD
-[package]
-name = "atl-checker"
-version = "0.1.0"
-authors = ["d702e20 <d702e20@cs.aau.dk>",
-    "Asger Weirsøe <aweirs15@student.aau.dk>",
-    "Falke Carlsen <falke.cs@gmail.com>",
-    "Jacob Jenner Rasmussen <jacob@jener.dk>",
-    "Lars Bo Frydenskov <lfryde17@student.aau.dk>",
-    "Mathias Mehl Sørensen <mmsa17@student.aau.dk>",
-    "Nicolaj Østerby Jensen <naje17@student.aau.dk>",
-]
-edition = "2018"
-
-[features]
-default = ["graph-printer"]
-graph-printer = []
-use-counts = []
-
-[dev-dependencies]
-test-env-log = { git = "https://github.com/d-e-s-o/test-env-log", branch = "topic/global-tracing", features = ["trace"], default-features = false }
-criterion = "0.3"
-
-[[bench]]
-name = "benchmark_solver"
-harness = false
-
-[dependencies]
-crossbeam-channel = "0.5.0"
-num_cpus = "1.13.0"
-pom = "3.2.0"
-clap = "2.33.3"
-serde = { version = "1.0.117", features = ["derive", "rc"] }
-serde_json = "1.0.59"
-tracing = "0.1"
-tracing-subscriber = "0.2"
-lazy_static = "1.4.0"
-joinery = "2.0.0"
-git-version = "0.3.4"
-=======
 [workspace]
 members = [
     "atl-checker",
-]
->>>>>>> 84df19f9
+]