use crate::distterm::Weight;
use std::hash::Hash;

pub type WorkerId = u64;

#[derive(Clone, Copy, Debug, Eq, PartialEq)]
pub enum VertexAssignment {
    // UNEXPLORED is implemented as hashmap doesn't contain the key/vertex
    UNDECIDED,
    FALSE,
    TRUE,
}

#[derive(Clone, Eq, PartialEq, Hash, Debug)]
pub struct HyperEdge<V: Hash + Eq + PartialEq + Clone> {
    pub source: V,
    pub targets: Vec<V>,
}

#[derive(Clone, Eq, PartialEq, Hash, Debug)]
pub struct NegationEdge<V: Hash + Eq + PartialEq + Clone> {
    pub source: V,
    pub target: V,
}

#[derive(Clone, Eq, PartialEq, Hash, Debug)]
pub enum Edges<V: Hash + Eq + PartialEq + Clone> {
    HYPER(HyperEdge<V>),
    NEGATION(NegationEdge<V>),
}

/// Inter-Worker communication
#[derive(Clone, Debug)]
pub enum Message<V: Hash + Eq + PartialEq + Clone> {
<<<<<<< HEAD
=======
    /// Send when a hyper-edge is discovered
    HYPER(HyperEdge<V>, Weight),
    /// Send when a negation-edge is discovered
    NEGATION(NegationEdge<V>, Weight),
>>>>>>> b226952e
    /// Send from a worker that needs the final assignment of `vertex` but is not the owner of the vertex.
    REQUEST {
        vertex: V,
        worker_id: WorkerId,
        weight: Weight,
    },
    /// Send from the owner of `vertex` to all workers that have requested the final assignment of `vertex`
    ANSWER {
        vertex: V,
        assignment: VertexAssignment,
        weight: Weight,
    },
}<|MERGE_RESOLUTION|>--- conflicted
+++ resolved
@@ -32,13 +32,6 @@
 /// Inter-Worker communication
 #[derive(Clone, Debug)]
 pub enum Message<V: Hash + Eq + PartialEq + Clone> {
-<<<<<<< HEAD
-=======
-    /// Send when a hyper-edge is discovered
-    HYPER(HyperEdge<V>, Weight),
-    /// Send when a negation-edge is discovered
-    NEGATION(NegationEdge<V>, Weight),
->>>>>>> b226952e
     /// Send from a worker that needs the final assignment of `vertex` but is not the owner of the vertex.
     REQUEST {
         vertex: V,
