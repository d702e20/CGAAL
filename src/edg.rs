--- conflicted
+++ resolved
@@ -837,17 +837,20 @@
     fn test_a_node_with_no_succsessors() {
         #[derive(Hash, Clone, Eq, PartialEq, Debug)]
         enum ExampleEDGVertices {
-            A
+            A,
         }
         impl Display for ExampleEDGVertices {
             fn fmt(&self, f: &mut Formatter<'_>) -> std::fmt::Result {
                 unimplemented!()
             }
         }
-        impl Vertex for ExampleEDGVertices{}
+        impl Vertex for ExampleEDGVertices {}
 
         impl ExtendedDependencyGraph<ExampleEDGVertices> for ExampleEDG {
-            fn succ(&self, vertex: &ExampleEDGVertices) -> HashSet<Edges<ExampleEDGVertices>, RandomState> {
+            fn succ(
+                &self,
+                vertex: &ExampleEDGVertices,
+            ) -> HashSet<Edges<ExampleEDGVertices>, RandomState> {
                 match vertex {
                     ExampleEDGVertices::A => {
                         let mut successors = HashSet::new();
@@ -857,24 +860,33 @@
                 }
             }
         }
-        assert_eq!(distributed_certain_zero(ExampleEDG {}, ExampleEDGVertices::A, 1), VertexAssignment::FALSE, "Vertex A");
+        assert_eq!(
+            distributed_certain_zero(ExampleEDG {}, ExampleEDGVertices::A, 1),
+            VertexAssignment::FALSE,
+            "Vertex A"
+        );
     }
     #[test]
     #[ignore]
     fn test_termination_condtion() {
         #[derive(Hash, Clone, Eq, PartialEq, Debug)]
         enum ExampleEDGVertices {
-            A, B, C
+            A,
+            B,
+            C,
         }
         impl Display for ExampleEDGVertices {
             fn fmt(&self, f: &mut Formatter<'_>) -> std::fmt::Result {
                 unimplemented!()
             }
         }
-        impl Vertex for ExampleEDGVertices{}
+        impl Vertex for ExampleEDGVertices {}
 
         impl ExtendedDependencyGraph<ExampleEDGVertices> for ExampleEDG {
-            fn succ(&self, vertex: &ExampleEDGVertices) -> HashSet<Edges<ExampleEDGVertices>, RandomState> {
+            fn succ(
+                &self,
+                vertex: &ExampleEDGVertices,
+            ) -> HashSet<Edges<ExampleEDGVertices>, RandomState> {
                 match vertex {
                     ExampleEDGVertices::A => {
                         let mut successors = HashSet::new();
@@ -884,12 +896,12 @@
                         }));
 
                         successors
-                    },
+                    }
                     ExampleEDGVertices::B => {
                         let mut successors = HashSet::new();
 
                         successors
-                    },
+                    }
                     ExampleEDGVertices::C => {
                         let mut successors = HashSet::new();
 
@@ -899,7 +911,11 @@
             }
         }
         eprintln!("Hello");
-        assert_eq!(distributed_certain_zero(ExampleEDG {}, ExampleEDGVertices::A, 1), VertexAssignment::FALSE, "Vertex A");
+        assert_eq!(
+            distributed_certain_zero(ExampleEDG {}, ExampleEDGVertices::A, 1),
+            VertexAssignment::FALSE,
+            "Vertex A"
+        );
         //assert_eq!(distributed_certain_zero(ExampleEDG {}, ExampleEDGVertices::B, 1), VertexAssignment::FALSE, "Vertex B");
         //assert_eq!(distributed_certain_zero(ExampleEDG {}, ExampleEDGVertices::C, 1), VertexAssignment::FALSE, "Vertex C");
     }
@@ -1041,18 +1057,15 @@
                 }
             }
         }
-<<<<<<< HEAD
-        assert_eq!(distributed_certain_zero(ExampleEDG {}, ExampleEDGVertices::A, 1), VertexAssignment::FALSE, "Vertex A");
-        assert_eq!(distributed_certain_zero(ExampleEDG {}, ExampleEDGVertices::B, 1), VertexAssignment::TRUE, "Vertex B");
-=======
         assert_eq!(
             distributed_certain_zero(ExampleEDG {}, ExampleEDGVertices::A, 1),
-            VertexAssignment::FALSE
+            VertexAssignment::FALSE,
+            "Vertex A"
         );
         assert_eq!(
             distributed_certain_zero(ExampleEDG {}, ExampleEDGVertices::B, 1),
-            VertexAssignment::TRUE
-        );
->>>>>>> 79c111bd
+            VertexAssignment::TRUE,
+            "Vertex B"
+        );
     }
 }