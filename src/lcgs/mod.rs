--- conflicted
+++ resolved
@@ -2,10 +2,4 @@
 mod parse;
 mod precedence;
 mod program;
-mod symbol_table;
-<<<<<<< HEAD
-mod parse;
-mod precedence;
-=======
-mod visitor;
->>>>>>> fee4f897
+mod symbol_table;