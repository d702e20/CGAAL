--- conflicted
+++ resolved
@@ -1,19 +1,11 @@
 use std::borrow::BorrowMut;
-<<<<<<< HEAD
 use std::collections::{HashMap, HashSet};
 
 use crate::atl::gamestructure::GameStructure;
-use crate::lcgs::ast::{
-    BinaryOpKind, ConstDecl, Decl, DeclKind, Expr, ExprKind, Identifier, Root, UnaryOpKind,
-};
+use crate::lcgs::ast::{ConstDecl, Decl, DeclKind, ExprKind, Identifier, Root};
 use crate::lcgs::ir::eval::Evaluator;
-=======
-use std::collections::HashSet;
-
-use crate::lcgs::ast::{ConstDecl, Decl, DeclKind, ExprKind, Identifier, Root};
->>>>>>> dde4d987
 use crate::lcgs::ir::symbol_checker::{CheckMode, SymbolChecker};
-use crate::lcgs::ir::symbol_table::{Owner, Symbol, SymbolIdentifier, SymbolTable};
+use crate::lcgs::ir::symbol_table::{Owner, SymbolIdentifier, SymbolTable};
 
 /// A struct that holds information about players for the intermediate representation
 /// of the lazy game structure
@@ -52,13 +44,8 @@
         let mut symbols = SymbolTable::new();
 
         // Register global decls. Then check and optimize them
-<<<<<<< HEAD
         let (players, labels, vars) = register_decls(&mut symbols, root)?;
-        check_and_optimize_decls(&mut symbols)?;
-=======
-        let players = register_decls(&mut symbols, root)?;
         check_and_optimize_decls(&symbols)?;
->>>>>>> dde4d987
 
         let ilcgs = IntermediateLCGS {
             symbols,
@@ -404,7 +391,7 @@
         let mut state = self.state_from_index(state);
         // To evaluate the next state we assign the actions to either 1 or 0 depending
         // on whether or not the action was taken
-        for (p_index, player) in self.players.iter().enumerate() {
+        for (p_index, _player) in self.players.iter().enumerate() {
             let moves = self.available_moves(&state, p_index);
             for (a_index, a_symb_id) in moves.iter().enumerate() {
                 let val = if choices[p_index] == a_index { 1 } else { 0 };
@@ -433,7 +420,7 @@
         self.players
             .iter()
             .enumerate()
-            .map(|(i, player)| self.available_moves(&state, i).len() as u32)
+            .map(|(i, _player)| self.available_moves(&state, i).len() as u32)
             .collect()
     }
 }
@@ -441,7 +428,6 @@
 #[cfg(test)]
 mod test {
     use crate::atl::gamestructure::GameStructure;
-    use crate::lcgs::ast::UnaryOpKind;
     use crate::lcgs::ir::intermediate::IntermediateLCGS;
     use crate::lcgs::ir::symbol_table::Owner;
     use crate::lcgs::parse::parse_lcgs;
