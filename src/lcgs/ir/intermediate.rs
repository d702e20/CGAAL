use std::borrow::BorrowMut;
use std::collections::{HashMap, HashSet};

use crate::atl::gamestructure::GameStructure;
use crate::lcgs::ast::{ConstDecl, Decl, DeclKind, ExprKind, Identifier, Root};
use crate::lcgs::ir::eval::Evaluator;
use crate::lcgs::ir::symbol_checker::{CheckMode, SymbolChecker};
use crate::lcgs::ir::symbol_table::{Owner, SymbolIdentifier, SymbolTable};

/// A struct that holds information about players for the intermediate representation
/// of the lazy game structure
#[derive(Clone, Debug)]
pub struct Player {
    name: String,
    actions: Vec<SymbolIdentifier>,
}

impl Player {
    pub fn new(name: &str) -> Player {
        Player {
            name: name.to_string(),
            actions: vec![],
        }
    }

    /// Helper function to quickly turn a player into an [Owner]
    pub fn to_owner(&self) -> Owner {
        Owner::Player(self.name.clone())
    }
}

/// An [IntermediateLCGS] is created from processing an AST and checking the validity of the
/// declarations.
#[derive(Clone, Debug)]
pub struct IntermediateLCGS {
    symbols: HashMap<SymbolIdentifier, Decl>,
    labels: Vec<SymbolIdentifier>,
    vars: Vec<SymbolIdentifier>,
    players: Vec<Player>,
}

impl IntermediateLCGS {
    /// Create an [IntermediateLCGS] from an AST root. All declarations in the resulting
    /// [IntermediateLCGS] are symbol checked and type checked.
    pub fn create(root: Root) -> Result<IntermediateLCGS, ()> {
        let mut symbols = SymbolTable::new();

        // Register global decls. Then check and optimize them
        let (players, labels, vars) = register_decls(&mut symbols, root)?;
        check_and_optimize_decls(&symbols)?;

        let ilcgs = IntermediateLCGS {
            symbols: symbols.solidify(),
            labels,
            vars,
            players,
        };

        Ok(ilcgs)
    }

    /// Transforms a state index to a [State].
    fn state_from_index(&self, state_index: usize) -> State {
        let mut state = State(HashMap::new());
        let mut carry = state_index as i32;

        // The following method resembles the typical way of transforming a number of seconds
        // into seconds, minutes, hours, and days. In this case the time units are state variables
        // instead, and similarly to time units, each state variable has a different size.
        for symb_id in &self.vars {
            let symb = self.symbols.get(symb_id).unwrap();
            if let DeclKind::StateVar(var) = &symb.kind {
                let value = {
                    let size = var.ir_range.end() - var.ir_range.start() + 1;
                    let quotient = carry / size;
                    let remainder = carry.rem_euclid(size);
                    carry = quotient;
                    var.ir_range.start() + remainder
                };
                state.0.insert(symb_id.clone(), value);
            }
        }
        debug_assert!(
            carry == 0,
            "State overflow (carry was {}). Invalid state index.",
            carry
        );
        state
    }

    /// Transforms a state into its index
    fn index_of_state(&self, state: &State) -> usize {
        let mut combined_size = 1;
        let mut res = 0usize;

        // The following method resembles the typical way of transforming a number of seconds,
        // minutes, hours, and days into just seconds. In this case the time units are
        // state variables instead, and similarly to time units, each state variable has a
        // different size.
        for symb_id in &self.vars {
<<<<<<< HEAD
            let symb = self.symbols.get(symb_id).unwrap();
            if let DeclKind::StateVar(var) = &symb.kind {
                let size = var.ir_range.len() as i32;
=======
            let SymbolIdentifier { owner, name } = symb_id;
            let var = self.symbols.get(owner, name).unwrap();
            if let DeclKind::StateVar(var) = &var.declaration.borrow().kind {
                let size = var.ir_range.end() - var.ir_range.start() + 1;
>>>>>>> 65b2e886
                let val = state.0.get(symb_id).unwrap();
                res += ((val - var.ir_range.start()) * combined_size) as usize;
                combined_size *= size;
            }
        }
        res
    }

    /// Returns a list of the moves available to the given player in the given state.
    fn available_moves(&self, state: &State, player: usize) -> Vec<SymbolIdentifier> {
        self.players[player]
            .actions
            .iter()
            .filter(|symb_id| {
                let symb = self.symbols.get(symb_id).unwrap();
                if let DeclKind::Transition(trans) = &symb.kind {
                    // The action is available if the condition is not evaluated to 0 in this state
                    return 0 != Evaluator::new(state).eval(&trans.condition).unwrap();
                }
                panic!("Transition was not a transition.")
            })
            .cloned()
            .collect()
    }

    /// Returns the initial state of the LCGS game
    pub fn initial_state(&self) -> State {
        let mut res = State(HashMap::new());
        for symb_id in &self.vars {
            let symb = self.symbols.get(symb_id).unwrap();
            if let DeclKind::StateVar(var) = &symb.kind {
                res.0.insert(symb_id.clone(), var.ir_initial_value);
            }
        }
        res
    }

    /// Returns the initial state index of the LCGS game
    pub fn initial_state_index(&self) -> usize {
        self.index_of_state(&self.initial_state())
    }
}

/// Names of declarations. First component is players and their fields. Second component
/// is global labels. And third component is global variables.
type DeclNames = (Vec<Player>, Vec<SymbolIdentifier>, Vec<SymbolIdentifier>);

/// Registers all declarations from the root in the symbol table. Constants are optimized to
/// numbers immediately. On success, a vector of [Player]s is returned with information
/// about players and the names of their actions.
fn register_decls(symbols: &mut SymbolTable, root: Root) -> Result<DeclNames, ()> {
    let mut player_decls = vec![];
    let mut player_names = HashSet::new();
    let mut labels = vec![];
    let mut vars = vec![];

    // Register global declarations.
    // Constants are evaluated immediately.
    // Players are put in a separate vector and handled afterwards.
    // Symbol table is given ownership of the declarations.
    for decl in root.decls {
        match &decl.kind {
            DeclKind::Const(cons) => {
                // We can evaluate constants immediately as constants can only
                // refer to other constants that are above them in the program.
                // If they don't reduce to a single number, then the SymbolChecker
                // produces an error.
                let result = SymbolChecker::new(&symbols, Owner::Global, CheckMode::Const)
                    .check(&cons.definition)?;
                debug_assert!(matches!(result.kind, ExprKind::Number(_)));
                let name = cons.name.name().to_string();
                // Construct a resolved constant decl
                let decl = Decl {
                    kind: DeclKind::Const(Box::new(ConstDecl {
                        name: Identifier::Resolved {
                            owner: Owner::Global,
                            name: name.clone(),
                        },
                        definition: result,
                    })),
                };
                if symbols.insert(&Owner::Global, &name, decl).is_some() {
                    panic!("Constant '{}' is already declared.", &name); // TODO Use custom error
                }
            }
            DeclKind::Label(_) => {
                // Insert in symbol table and add to labels list
                let name = decl.kind.ident().name().to_string();
                if symbols.insert(&Owner::Global, &name, decl).is_some() {
                    panic!("Symbol '{}' is already declared.", &name); // TODO Use custom error
                }
                labels.push(SymbolIdentifier {
                    owner: Owner::Global,
                    name,
                });
            }
            DeclKind::StateVar(_) => {
                // Insert in symbol table and add to vars list
                let name = decl.kind.ident().name().to_string();
                if symbols.insert(&Owner::Global, &name, decl).is_some() {
                    panic!("Symbol '{}' is already declared.", &name); // TODO Use custom error
                }
                vars.push(SymbolIdentifier {
                    owner: Owner::Global,
                    name,
                });
            }
            DeclKind::Template(_) => {
                let name = decl.kind.ident().name().to_string();
                if symbols.insert(&Owner::Global, &name, decl).is_some() {
                    panic!("Symbol '{}' is already declared.", &name); // TODO Use custom error
                }
            }
            DeclKind::Player(player) => {
                // We handle player declarations later
                if !player_names.insert(player.name.name().to_string()) {
                    panic!("Player '{}' is already declared", &player.name.name());
                    // TODO Use custom error
                }
                player_decls.push(decl);
            }
            _ => panic!("Not a global declaration. Parser must have failed."), // Not a global decl
        }
    }

    // Register player declarations. Here we clone the declarations since multiple
    // players can use the same template
    let mut players = vec![];
    for decl in player_decls {
        if let DeclKind::Player(player_decl) = &decl.kind {
            let mut player = Player::new(&player_decl.name.name());

            let template_decl = symbols
                .get(&Owner::Global, &player_decl.template.name())
                .expect("Unknown template") // TODO Use custom error
                .declaration
                .borrow()
                .clone();

            if let DeclKind::Template(template) = template_decl.kind {
                // Go through each declaration in the template and register a clone of it
                // that is owned by the given player
                let scope_owner = player.to_owner();
                for decl in template.decls {
                    match &decl.kind {
                        DeclKind::Label(_) => {
                            // Insert into symbol table and add to labels list
                            let name = decl.kind.ident().name().to_string();
                            if symbols.insert(&scope_owner, &name, decl.clone()).is_some() {
                                panic!("Symbol '{}.{}' is already declared.", &scope_owner, &name);
                            };
                            labels.push(SymbolIdentifier {
                                owner: scope_owner.clone(),
                                name,
                            });
                        }
                        DeclKind::StateVar(_) => {
                            // Insert into symbol table and add to vars list
                            let name = decl.kind.ident().name().to_string();
                            if symbols.insert(&scope_owner, &name, decl.clone()).is_some() {
                                panic!("Symbol '{}.{}' is already declared.", &scope_owner, &name);
                            };
                            vars.push(SymbolIdentifier {
                                owner: scope_owner.clone(),
                                name,
                            });
                        }
                        DeclKind::Transition(tran) => {
                            // Transitions are inserted in the symbol table, but their name
                            // is also stored in the player.actions so they can easily be found
                            // later when run.
                            let name = tran.name.name().to_string();
                            if symbols.insert(&scope_owner, &name, decl.clone()).is_some() {
                                panic!("Action '{}.{}' is already declared.", &scope_owner, &name);
                            };
                            player.actions.push(scope_owner.symbol_id(&name));
                        }
                        _ => panic!(
                            "Not a declaration allowed in templates. Parser must have failed."
                        ),
                    }
                }
            } else {
                panic!("'{}' is not a template.", decl.kind.ident().name()); // TODO Use custom error
            }

            // The player is done. We can now register the player declaration.
            players.push(player);
            let name = player_decl.name.name().to_string();
            symbols.insert(&Owner::Global, &name, decl);
        } else {
            panic!("A non-PlayerDecl got into this vector");
        }
    }
    Ok((players, labels, vars))
}

/// Reduces the declarations in a [SymbolTable] to a more compact version, if possible.
/// Validity of identifiers are also checked and resolved.
fn check_and_optimize_decls(symbols: &SymbolTable) -> Result<(), ()> {
    for (symb_id, rc_symb) in symbols {
        // Create resolved name
        let SymbolIdentifier { owner, name } = symb_id;
        let resolved_name = Identifier::Resolved {
            owner: owner.clone(),
            name: name.clone(),
        };

        // Optimize the declaration's expression(s)
        let mut declaration = rc_symb.declaration.borrow_mut();
        match declaration.kind.borrow_mut() {
            DeclKind::Label(label) => {
                label.name = resolved_name;
                label.condition =
                    SymbolChecker::new(symbols, owner.clone(), CheckMode::LabelOrTransition)
                        .check(&label.condition)?;
            }
            DeclKind::StateVar(var) => {
                var.name = resolved_name;
                // Both initial value, min, and max are expected to be constant.
                // Hence, we also evaluate them now so we don't have to do that each time.
                let checker = SymbolChecker::new(symbols, owner.clone(), CheckMode::Const);
                var.ir_initial_value = checker.check_eval(&var.initial_value)?;
                let min = checker.check_eval(&var.range.min)?;
                let max = checker.check_eval(&var.range.max)?;
                var.ir_range = min..=max;
                assert!(var.ir_range.contains(&var.ir_initial_value), "");
                var.next_value =
                    SymbolChecker::new(symbols, owner.clone(), CheckMode::StateVarUpdate)
                        .check(&var.next_value)?;
            }
            DeclKind::Transition(tran) => {
                tran.name = resolved_name;
                tran.condition =
                    SymbolChecker::new(symbols, owner.clone(), CheckMode::LabelOrTransition)
                        .check(&tran.condition)?;
            }
            DeclKind::Player(player) => {
                player.name = resolved_name;
            }
            DeclKind::Template(template) => {
                template.name = resolved_name;
            }
            DeclKind::Const(_) => {} // Needs no further reduction
        }
    }
    Ok(())
}

/// A game structure state of an LCGS. Holds a mapping of symbol names to their current value
pub struct State(pub HashMap<SymbolIdentifier, i32>);

impl GameStructure for IntermediateLCGS {
    fn max_player(&self) -> u32 {
        self.players.len() as u32
    }

    /// Returns the set of labels/propositions available in the given state.
    fn labels(&self, state: usize) -> HashSet<usize> {
        let state = self.state_from_index(state);
        let mut res = HashSet::new();

        // The labels id is their index in the self.labels vector
        for (i, symb_id) in self.labels.iter().enumerate() {
            let symb = self.symbols.get(symb_id).unwrap();
            if let DeclKind::Label(label) = &symb.kind {
                // We evaluate the condition with the values of the current state to know
                // whether the label is present or not
                let value = Evaluator::new(&state).eval(&label.condition).unwrap();
                if value != 0 {
                    res.insert(i);
                }
            }
        }
        res
    }

    /// Returns the next state given a current state and an action for each player.
    fn transitions(&self, state: usize, choices: Vec<usize>) -> usize {
        let mut state = self.state_from_index(state);
        // To evaluate the next state we assign the actions to either 1 or 0 depending
        // on whether or not the action was taken
        for (p_index, _player) in self.players.iter().enumerate() {
            let moves = self.available_moves(&state, p_index);
            for (a_index, a_symb_id) in moves.iter().enumerate() {
                let val = if choices[p_index] == a_index { 1 } else { 0 };
                state.0.insert(a_symb_id.clone(), val);
            }
        }

        // Now we can evaluate the next state based on previous state and the actions taken
        let evaluator = Evaluator::new(&state);
        let mut next_state = State(HashMap::new());
        for symb_id in &self.vars {
            let symb = self.symbols.get(symb_id).unwrap();
            if let DeclKind::StateVar(var) = &symb.kind {
                let val = evaluator.eval(&var.next_value).unwrap();
                next_state.0.insert(symb_id.clone(), val);
            }
        }

        self.index_of_state(&next_state)
    }

    /// Returns the number of moves available to each player in the given state.
    fn move_count(&self, state: usize) -> Vec<u32> {
        let state = self.state_from_index(state);
        self.players
            .iter()
            .enumerate()
            .map(|(i, _player)| self.available_moves(&state, i).len() as u32)
            .collect()
    }
}

#[cfg(test)]
mod test {
    use crate::atl::gamestructure::GameStructure;
    use crate::lcgs::ir::intermediate::IntermediateLCGS;
    use crate::lcgs::ir::symbol_table::Owner;
    use crate::lcgs::parse::parse_lcgs;

    #[test]
    fn test_symbol_01() {
        // Check if the correct symbols are inserted into the symbol table
        let input = "
        const max_health = 100;
        player alice = gamer;
        player bob = gamer;

        template gamer
            health : [0 .. max_health] init max_health;
            health' = health - 1;

            label alive = health > 0;

            [wait] 1;
            [shoot] health > 0;
        endtemplate
        ";
        let lcgs = IntermediateLCGS::create(parse_lcgs(input).unwrap()).unwrap();
        assert_eq!(lcgs.symbols.len(), 12);
        assert!(lcgs.symbols.get(&":global.max_health".into()).is_some());
        assert!(lcgs.symbols.get(&":global.alice".into()).is_some());
        assert!(lcgs.symbols.get(&":global.bob".into()).is_some());
        assert!(lcgs.symbols.get(&":global.gamer".into()).is_some());
        assert!(lcgs.symbols.get(&"alice.health".into()).is_some());
        assert!(lcgs.symbols.get(&"alice.alive".into()).is_some());
        assert!(lcgs.symbols.get(&"alice.wait".into()).is_some());
        assert!(lcgs.symbols.get(&"alice.shoot".into()).is_some());
        assert!(lcgs.symbols.get(&"bob.health".into()).is_some());
        assert!(lcgs.symbols.get(&"bob.alive".into()).is_some());
        assert!(lcgs.symbols.get(&"bob.wait".into()).is_some());
        assert!(lcgs.symbols.get(&"bob.shoot".into()).is_some());
    }

    #[test]
    fn test_symbol_02() {
        // State vars can refer to themselves in the update clause
        let input1 = "
        foo : [1 .. 10] init 1;
        foo' = foo;
        ";
        let lcgs1 = IntermediateLCGS::create(parse_lcgs(input1).unwrap()).unwrap();
        assert_eq!(lcgs1.symbols.len(), 1);
        assert!(lcgs1.symbols.get(&":global.foo".into()).is_some());

        // But other declarations cannot refer to themselves
        let input2 = "
        label foo = foo > 0;
        ";
        let lcgs2 =
            std::panic::catch_unwind(|| IntermediateLCGS::create(parse_lcgs(input2).unwrap()));
        assert!(lcgs2.is_err());
    }

    #[test]
    fn test_state_translation_01() {
        // Is translation back and forth between state and index correct
        let input = "
        foo : [0 .. 9] init 0;
        foo' = foo;
        bar : [0 .. 5] init 0;
        bar' = bar;
        ";
        let lcgs = IntermediateLCGS::create(parse_lcgs(input).unwrap()).unwrap();
        let index = 23;
        let state = lcgs.state_from_index(index);
        let index2 = lcgs.index_of_state(&state);
        assert_eq!(index, index2);
    }

    #[test]
    fn test_state_translation_02() {
        // Is translation back and forth between state and index correct
        // Wack ranges
        let input = "
        foo : [5 .. 23] init 5;
        foo' = foo;
        bar : [3 .. 5] init 3;
        bar' = bar;
        yum : [100 .. 102] init 100;
        yum' = yum;
        ";
        let lcgs = IntermediateLCGS::create(parse_lcgs(input).unwrap()).unwrap();
        let indexes = [12, 55, 126, 78, 99];
        for i in &indexes {
            let state = lcgs.state_from_index(*i);
            let i2 = lcgs.index_of_state(&state);
            assert_eq!(*i, i2);
        }
    }

    #[test]
    fn test_state_translation_03() {
        // Is translation back and forth between state and index correct
        // Wack ranges
        let input = "
        foo : [-2 .. 13] init 5;
        foo' = foo;
        bar : [-5 .. -3] init -3;
        bar' = bar;
        ";
        let lcgs = IntermediateLCGS::create(parse_lcgs(input).unwrap()).unwrap();
        let index = 14;
        let state = lcgs.state_from_index(index);
        let index2 = lcgs.index_of_state(&state);
        assert_eq!(index, index2);
    }

    #[test]
    fn test_negation_const_01() {
        let input = "
        const t = -5;
        ";
        let pp = parse_lcgs(input);
        let lcgs = IntermediateLCGS::create(pp.unwrap()).unwrap();
        assert!(lcgs.symbols.get(&":global.t".into()).is_some());
    }

    #[test]
    fn test_labels_01() {
        // Are the expected labels present
        let input = "
        foo : [0 .. 9] init 0;
        foo' = foo;
        bar : [0 .. 5] init 0;
        bar' = bar;
        label cool = foo;
        ";
        let lcgs = IntermediateLCGS::create(parse_lcgs(input).unwrap()).unwrap();
        let labels = lcgs.labels(23);
        assert!(labels.contains(&0usize));
    }

    #[test]
    fn test_labels_02() {
        // Are the expected labels present
        let input = "
        foo : [0 .. 9] init 0;
        foo' = foo;
        bar : [0 .. 5] init 0;
        bar' = bar;
        label cool = foo;
        label great = bar == 0;
        label awesome = foo > bar;
        ";
        let lcgs = IntermediateLCGS::create(parse_lcgs(input).unwrap()).unwrap();
        let labels = lcgs.labels(46);
        assert!(labels.contains(&0usize));
        assert!(!labels.contains(&1usize));
        assert!(labels.contains(&2usize));
    }

    #[test]
    fn test_labels_03() {
        // Are the expected labels present
        // With players and templates
        let input = "
        foo : [0 .. 9] init 0;
        foo' = foo;
        player p1 = something;
        player p2 = something;
        template something
            label yes = foo == 5;
            [wait] 1;
        endtemplate
        ";
        let lcgs = IntermediateLCGS::create(parse_lcgs(input).unwrap()).unwrap();
        let labels = lcgs.labels(5);
        assert!(labels.contains(&0usize));
        assert!(labels.contains(&1usize));
    }

    #[test]
    fn test_move_count_01() {
        // Are the expected moves available
        let input = "
        foo : [0 .. 9] init 0;
        foo' = foo;
        player p1 = something1;
        player p2 = something2;
        template something1
            [wait] 1;
            [move] foo == 0;
        endtemplate
        template something2
            [wait] 1;
            [move] foo > 0;
        endtemplate
        ";
        let lcgs = IntermediateLCGS::create(parse_lcgs(input).unwrap()).unwrap();
        let move_count = lcgs.move_count(4);
        assert_eq!(move_count[0], 1);
        assert_eq!(move_count[1], 2);
    }

    #[test]
    fn test_transition_01() {
        // Can we make transitions as expected when they depend on previous state
        let input = "
        foo : [0 .. 1] init 0;
        foo' = !foo;
        player p = something;
        template something
            [swap] 1;
        endtemplate
        ";
        let lcgs = IntermediateLCGS::create(parse_lcgs(input).unwrap()).unwrap();
        let next_state = lcgs.transitions(0, vec![0]);
        assert_eq!(1, next_state);
        let next_next_state = lcgs.transitions(next_state, vec![0]);
        assert_eq!(0, next_next_state);
    }

    #[test]
    fn test_transition_02() {
        // Can we make transitions as expected when they depend on player actions
        let input = "
        foo : [0 .. 1] init 0;
        foo' = p.set_foo;
        player p = something;
        template something
            [reset_foo] 1;
            [set_foo] 1;
        endtemplate
        ";
        let lcgs = IntermediateLCGS::create(parse_lcgs(input).unwrap()).unwrap();
        assert_eq!(0, lcgs.transitions(0, vec![0]));
        assert_eq!(1, lcgs.transitions(0, vec![1]));
        assert_eq!(0, lcgs.transitions(1, vec![0]));
        assert_eq!(1, lcgs.transitions(1, vec![1]));
    }

    #[test]
    fn test_initial_state_01() {
        // Is initial state what we expect?
        let input = "
        foo : [0 .. 1] init 0;
        foo' = foo;
        bar : [0 .. 1] init 1;
        bar' = bar;
        ";
        let lcgs = IntermediateLCGS::create(parse_lcgs(input).unwrap()).unwrap();
        assert_eq!(2, lcgs.initial_state_index());
    }

    #[test]
    fn test_initial_state_02() {
        // Is initial state what we expect?
        // Wack ranges
        let input = "
        foo : [5 .. 9] init 6;
        foo' = foo;
        bar : [1 .. 6] init 1;
        bar' = bar;
        ";
        let lcgs = IntermediateLCGS::create(parse_lcgs(input).unwrap()).unwrap();
        assert_eq!(1, lcgs.initial_state_index());
    }
}<|MERGE_RESOLUTION|>--- conflicted
+++ resolved
@@ -98,16 +98,9 @@
         // state variables instead, and similarly to time units, each state variable has a
         // different size.
         for symb_id in &self.vars {
-<<<<<<< HEAD
             let symb = self.symbols.get(symb_id).unwrap();
             if let DeclKind::StateVar(var) = &symb.kind {
-                let size = var.ir_range.len() as i32;
-=======
-            let SymbolIdentifier { owner, name } = symb_id;
-            let var = self.symbols.get(owner, name).unwrap();
-            if let DeclKind::StateVar(var) = &var.declaration.borrow().kind {
                 let size = var.ir_range.end() - var.ir_range.start() + 1;
->>>>>>> 65b2e886
                 let val = state.0.get(symb_id).unwrap();
                 res += ((val - var.ir_range.start()) * combined_size) as usize;
                 combined_size *= size;
