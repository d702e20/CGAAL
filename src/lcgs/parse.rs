extern crate lazy_static;
extern crate pom;

use std::iter::Peekable;
use std::rc::Rc;
use std::str::{self, FromStr};
use std::vec::Drain;

use pom::parser::*;

use self::pom::set::Set;
use crate::lcgs::ast::DeclKind::*;
use crate::lcgs::ast::DeclKind::{
    Const, Label, Player, StateVar, StateVarChange, Template, Transition,
};
use crate::lcgs::ast::ExprKind::{BinaryOp, Number, OwnedIdent, TernaryIf, UnaryOp};
use crate::lcgs::ast::UnaryOpKind::{Negation, Not};
use crate::lcgs::ast::*;
use crate::lcgs::precedence::Associativity::RightToLeft;
use crate::lcgs::precedence::{precedence, Precedence};
use std::borrow::Borrow;
use std::collections::HashSet;

// Required for static allocation of a hashset
lazy_static! {
    static ref RESERVED_KEYWORDS: HashSet<&'static str> = {
        let mut set = HashSet::new();
        set.insert("const");
        set.insert("label");
        set.insert("player");
        set.insert("template");
        set.insert("endtemplate");
        set.insert("init");
        set.insert("true");
        set.insert("false");
        set.insert("min");
        set.insert("max");
        set
    };
}

/// A `Span` describes the position of a slice of text in the original program.
/// Usually used to describe what text an AST node was created from.
#[derive(Eq, PartialEq, Debug, Copy, Clone)]
struct Span {
    begin: usize,
    end: usize,
}

trait WithSpan<'a, I, O: 'a> {
    fn with_span(self) -> Parser<'a, I, (Span, O)>;
}

impl<'a, I, O: 'a> WithSpan<'a, I, O> for Parser<'a, I, O> {
    /// Make the parser note the beginning and end position and
    /// include it in the result as a `Span`
    fn with_span(self) -> Parser<'a, I, (Span, O)> {
        (empty().pos() + self + empty().pos())
            .map(|((begin, item), end)| (Span { begin, end }, item))
    }
}

trait SemiTerminated<'a, I, O: 'a> {
    fn with_semi(self) -> Parser<'a, I, O>;
}

impl<O: 'static> SemiTerminated<'static, u8, O> for Parser<'static, u8, O> {
    /// Declare that the parsing should end with whitespace and a semi-colon
    fn with_semi(self) -> Parser<'static, u8, O> {
        self - ws() - sym(b';')
    }
}

/// Parser to parse an ASCII alphabet character
#[inline]
fn alpha() -> Parser<'static, u8, u8> {
    one_of(b"abcdefghijklmnopqrstuvwxyz") | one_of(b"ABCDEFGHIJKLMNOPQRSTUVWXYZ")
}

/// Parser that parses a single digit 0-9
#[inline]
fn digit() -> Parser<'static, u8, u8> {
    one_of(b"0123456789")
}

/// Parser that parses a single digit 1-9 (not 0)
#[inline]
fn non_0_digit() -> Parser<'static, u8, u8> {
    one_of(b"123456789")
}

/// Parser that parses 0 or more whitespace characters discards them. Include newlines and tabs.
fn ws() -> Parser<'static, u8, ()> {
    (one_of(b" \t\r\n").discard() | comment())
        .repeat(0..)
        .discard()
}

/// Parser for comments that matches on '//' and whatever until \r or \n, and discards everything
fn comment() -> Parser<'static, u8, ()> {
    (seq(b"//") + none_of(b"\r\n").repeat(0..) + one_of(b"\r\n")).discard()
}

/// Parser that parses a typical positive integer number
fn number() -> Parser<'static, u8, Expr> {
    let integer = (non_0_digit() - digit().repeat(0..)) | sym(b'0');
    let parsed = integer
        .collect()
        .convert(str::from_utf8)
        .convert(i32::from_str);
    parsed
        .with_span()
        .map(|(_span, v)| Expr { kind: Number(v) })
}

/// Parser that parses a symbol name. It must start with an alpha character, but subsequent
/// characters can be digits or "_" too.
fn name() -> Parser<'static, u8, String> {
    let chars = alpha() - (alpha() | digit() | sym(b'_')).repeat(0..);
    chars.collect().convert(|s| String::from_utf8(s.to_vec()))
}

/// Parser that parses an identifier and fails if identifier is a reserved keyword
fn identifier() -> Parser<'static, u8, Identifier> {
    name().convert(|name| {
        if RESERVED_KEYWORDS.contains(name.to_str().borrow()) {
            Err(format!(
                "Cannot use a reserved keyword as an identifier: {}",
                name
            ))
        } else {
            Ok(Identifier::Simple { name })
        }
    })
}

/// Parser that parses a name with an optional owner and returns an `OwnedIdentifier`.
/// I.e. "health" or "p1.health"
fn owned_identifier() -> Parser<'static, u8, Identifier> {
    let identifier = (name() - sym(b'.')).opt() + name();
    identifier
        .with_span()
        .map(|(_span, (owner, name))| Identifier::OptionalOwner { owner, name })
}

/// Parser that parses binary operators
fn binop() -> Parser<'static, u8, BinaryOpKind> {
    // When operators share a common prefix the longer one should appear first
    let op = seq(b"+")
        | seq(b"->")
        | seq(b"-")
        | seq(b"*")
        | seq(b"/")
        | seq(b"==")
        | seq(b"!=")
        | seq(b">=")
        | seq(b"<=")
        | seq(b">")
        | seq(b"<")
        | seq(b"&&")
        | seq(b"||")
        | seq(b"^");
    op.map(BinaryOpKind::from)
}

/// Combine a list of expressions and binary operators to a single `Expr` with correct
/// precedence and associativity. See https://en.wikipedia.org/wiki/Operator-precedence_parser
fn solve_binary_precedence(
    mut lhs: Expr,
    prec_min: i32,
    es: &mut Peekable<Drain<(BinaryOpKind, Expr)>>,
) -> Expr {
    // Peek at next operator. If it has a greater precedence that prec_min we take it
    while let Some((op, _)) = es.peek() {
        if prec_min <= precedence(op).0 {
            let (op, mut rhs) = es.next().unwrap();
            let Precedence(op_prec, _) = precedence(&op);
            // Peek at the next operator. If has an even greater precedence or similar precedence
            // and right-associative, then our rhs can consist of multiple expressions
            let mut next = es.peek();
            while let Some((op2, _)) = &next {
                let Precedence(op2_prec, op2_ass) = precedence(&op2);
                if op_prec < op2_prec || (op_prec == op2_prec && op2_ass == RightToLeft) {
                    // Built right hand side using recursion
                    rhs = solve_binary_precedence(rhs, op2_prec, es);
                    next = es.peek();
                } else {
                    break;
                }
            }
            // Combine lhs and rhs using the given binary operator
            lhs = Expr {
                kind: BinaryOp(op, Box::new(lhs), Box::new(rhs)),
            }
        } else {
            break;
        }
    }
    lhs
}

/// Parser that parses an expression
fn expr() -> Parser<'static, u8, Expr> {
    let tern = binary_expr() - ws() - sym(b'?') - ws() + binary_expr() - ws() - sym(b':') - ws()
        + binary_expr();
    tern.map(|((cond, then), els)| Expr {
        kind: TernaryIf(Box::new(cond), Box::new(then), Box::new(els)),
    }) | binary_expr()
}

/// Parser that parses an expression consisting of binary operators and primary expressions
fn binary_expr() -> Parser<'static, u8, Expr> {
    // TODO Spans and combining them
    let binexpr = primary_expr() + (ws() * binop() - ws() + primary_expr()).repeat(0..);
    binexpr.map(|(e, mut es)| solve_binary_precedence(e, 0, &mut es.drain(..).peekable()))
}

/// Parser that parses an expression with a unary operator
/// or a primary expression, i.e. number, identifier, or a parenthesised expression
fn primary_expr() -> Parser<'static, u8, Expr> {
    let neg = (sym(b'-') * call(primary_expr)).map(|e| Expr {
        kind: UnaryOp(Negation, Box::new(e)),
    });
    let not = (sym(b'!') * call(primary_expr)).map(|e| Expr {
        kind: UnaryOp(Not, Box::new(e)),
    });
    let num = number();
    let ident = owned_identifier().map(|i| Expr {
        kind: OwnedIdent(Box::new(i)),
    });
    let par = sym(b'(') * ws() * call(expr) - ws() - sym(b')');
    neg | not | num | ident | par
}

/// Parser that parses a type range, e.g. "`[0 .. max_health]`"
fn type_range() -> Parser<'static, u8, TypeRange> {
    let inner = expr() - ws() - seq(b"..") - ws() + expr();
    let bracked = sym(b'[') * ws() * inner - ws() - sym(b']');
    bracked.map(|(min, max)| TypeRange { min, max })
}

/// Parser that parses a variable, e.g.
/// "`health : [0 .. max_health] init max_health`"
fn var_decl() -> Parser<'static, u8, StateVarDecl> {
    let base = identifier() - ws() - sym(b':') - ws() + type_range();
    let init = seq(b"init") * ws() * expr();
    let whole = base - ws() + init;
    whole.map(|((name, range), init_e)| StateVarDecl {
        name,
        range,
        initial_value: init_e,
    })
}

/// Parser that parses a variable-change declaration, e.g.
/// /// "`health' = health - 1`"
fn var_change_decl() -> Parser<'static, u8, StateVarChangeDecl> {
    let name = identifier() - sym(b'\'');
    let change = name - ws() - sym(b'=') - ws() + expr();
    change.map(|(name, next_value)| StateVarChangeDecl { name, next_value })
}

/// Parser that parses a label declaration, e.g.
/// "`label alive = health > 0`"
fn label_decl() -> Parser<'static, u8, LabelDecl> {
    let label = seq(b"label") * ws() * identifier() - ws() - sym(b'=') - ws() + expr();
    label.map(|(name, condition)| LabelDecl { condition, name })
}

/// Parser that parses a const declaration, e.g.
/// "`const max_health = 1`"
fn const_decl() -> Parser<'static, u8, ConstDecl> {
    let con = seq(b"const") * ws() * identifier() - ws() - sym(b'=') - ws() + expr();
    con.map(|(name, definition)| ConstDecl { name, definition })
}

/// Parser that parses a relabelling, e.g.
/// "`[target1=p2, target2=p3]`"
fn relabelling() -> Parser<'static, u8, Relabeling> {
    let raw_case = identifier() - ws() - sym(b'=') - ws() + identifier();
    let case = raw_case.map(|(prev, new)| RelabelCase {
        prev_name: prev,
        new_name: new,
    });
    let inner = list(case, ws() * sym(b',') - ws());
    let whole = sym(b'[') * ws() * inner - ws() - sym(b']');
    whole.map(|cases| Relabeling {
        relabellings: cases,
    })
}

/// Parser that parses a player declaration, e.g.
/// "`player p1 = shooter [target1=p2, target2=p3]`"
fn player_decl() -> Parser<'static, u8, PlayerDecl> {
    let rhs = seq(b"player") * ws() * identifier();
    let lhs = identifier() - ws() + relabelling().opt();
    let whole = rhs - ws() - sym(b'=') - ws() + lhs;
    whole.map(|(name, (template, relabel))| PlayerDecl {
        name,
        template,
        relabeling: relabel.unwrap_or_else(|| Relabeling {
            relabellings: vec![],
        }),
    })
}

/// Parser that parses a transition declaration, e.g.
/// "`[shoot_right] health > 0 & target1.health > 0`"
fn transition_decl() -> Parser<'static, u8, TransitionDecl> {
    let name = sym(b'[') * ws() * identifier() - ws() - sym(b']');
    let whole = name - ws() + expr();
    whole.map(|(name, cond)| TransitionDecl {
        name,
        condition: cond,
    })
}

/// Parser that parses template declarations
fn template_decl() -> Parser<'static, u8, TemplateDecl> {
    let simple_decl = label_decl().map(|ld| Decl {
        kind: Label(Box::new(ld)),
    }) | var_decl().map(|vd| Decl {
        kind: StateVar(Box::new(vd)),
    }) | var_change_decl().map(|vcd| Decl {
        kind: StateVarChange(Box::new(vcd)),
    }) | transition_decl().map(|td| Decl {
        kind: Transition(Box::new(td)),
    });
    let inner_decls = (simple_decl.with_semi() - ws()).repeat(0..);
    let temp =
        seq(b"template") * ws() * identifier() - ws() + inner_decls - ws() - seq(b"endtemplate");
    temp.map(|(name, decls)| TemplateDecl { name, decls })
}

/// Parser that parses root level, i.e. all the global declarations
fn root() -> Parser<'static, u8, Root> {
    let simple_decl = label_decl().map(|ld| Decl {
        kind: Label(Box::new(ld)),
    }) | var_decl().map(|vd| Decl {
        kind: StateVar(Box::new(vd)),
    }) | var_change_decl().map(|vcd| Decl {
        kind: StateVarChange(Box::new(vcd)),
    }) | player_decl().map(|pd| Decl {
        kind: DeclKind::Player(Box::new(pd)),
    }) | const_decl().map(|cd| Decl {
        kind: Const(Box::new(cd)),
    });
    let any_decl = simple_decl.with_semi()
        | template_decl().map(|td| Decl {
            kind: Template(Box::new(td)),
        });
    let root = ws() * (any_decl - ws()).repeat(0..) - ws() - end();
    root.map(|decls| Root { decls })
}

/// Parse a LCGS program
pub fn parse_lcgs(input: &'static [u8]) -> pom::Result<Root> {
    root().parse(input)
}

#[cfg(test)]
mod tests {
    use crate::lcgs::ast::BinaryOpKind::*;

    use super::*;
    use crate::lcgs::ast::Identifier::Simple;

    #[test]
    fn test_ident_01() {
        // Should be a valid identifier
        let input = br"abc_ident_1";
        let parser = owned_identifier();
        assert_eq!(
            parser.parse(input),
            Ok(Identifier::OptionalOwner {
                owner: None,
                name: "abc_ident_1".into()
            })
        );
    }

    #[test]
    fn test_ident_02() {
        // Identifier can't start with a digit
        let input = br"123abc";
        let parser = identifier();
        assert!(parser.parse(input).is_err())
    }

    #[test]
    fn test_ident_03() {
        // Should be a valid identifier with owner
        let input = br"player.variable";
        let parser = owned_identifier();
        assert_eq!(
            parser.parse(input),
            Ok(Identifier::OptionalOwner {
                owner: Some("player".into()),
                name: "variable".into()
            })
        );
    }

    #[test]
    fn test_ternary_01() {
        // Basic ternary if
        let input = br"1 ? 2 : 3";
        let parser = expr();
        assert_eq!(
            parser.parse(input),
            Ok(Expr {
                kind: TernaryIf(
                    Box::new(Expr { kind: Number(1) }),
                    Box::new(Expr { kind: Number(2) }),
                    Box::new(Expr { kind: Number(3) })
                )
            })
        );
    }

    #[test]
    fn test_ternary_02() {
        // Illegal ternary ifs
        let input = br"1 ? 0 : 3 ? 4 : 5";
        let parser = expr() - end();
        assert!(parser.parse(input).is_err());
    }

    #[test]
    fn test_ternary_03() {
        // Basic ternary if with binary and unary components
        let input = br"!1 ? 2 + 3 : 4";
        let parser = expr();
        assert_eq!(
            parser.parse(input),
            Ok(Expr {
                kind: TernaryIf(
                    Box::new(Expr {
                        kind: UnaryOp(Not, Box::new(Expr { kind: Number(1) }))
                    }),
                    Box::new(Expr {
                        kind: BinaryOp(
                            Addition,
                            Box::new(Expr { kind: Number(2) }),
                            Box::new(Expr { kind: Number(3) })
                        )
                    }),
                    Box::new(Expr { kind: Number(4) })
                )
            })
        );
    }

    #[test]
    fn test_add_01() {
        // Basic addition
        let input = br"1 + 2";
        let parser = expr();
        assert_eq!(
            parser.parse(input),
            Ok(Expr {
                kind: BinaryOp(
                    Addition,
                    Box::new(Expr { kind: Number(1) }),
                    Box::new(Expr { kind: Number(2) })
                )
            })
        );
    }

    #[test]
    fn test_add_02() {
        // Basic addition with three numbers
        let input = br"1 + 2 + 3";
        let parser = expr();
        assert_eq!(
            parser.parse(input),
            Ok(Expr {
                kind: BinaryOp(
                    Addition,
                    Box::new(Expr {
                        kind: BinaryOp(
                            Addition,
                            Box::new(Expr { kind: Number(1) }),
                            Box::new(Expr { kind: Number(2) })
                        )
                    }),
                    Box::new(Expr { kind: Number(3) })
                )
            })
        );
    }

    #[test]
    fn test_sub_01() {
        // Basic subtraction with three numbers
        let input = br"1 - 2 - 3";
        let parser = expr();
        assert_eq!(
            parser.parse(input),
            Ok(Expr {
                kind: BinaryOp(
                    Subtraction,
                    Box::new(Expr {
                        kind: BinaryOp(
                            Subtraction,
                            Box::new(Expr { kind: Number(1) }),
                            Box::new(Expr { kind: Number(2) })
                        )
                    }),
                    Box::new(Expr { kind: Number(3) })
                )
            })
        );
    }

    #[test]
    fn test_mul_01() {
        // Basic multiplications
        let input = br"1 * 2";
        let parser = expr();
        assert_eq!(
            parser.parse(input),
            Ok(Expr {
                kind: BinaryOp(
                    Multiplication,
                    Box::new(Expr { kind: Number(1) }),
                    Box::new(Expr { kind: Number(2) })
                )
            })
        );
    }

    #[test]
    fn test_mul_02() {
        // Basic multiplications with three numbers
        let input = br"1 * 2 * 3";
        let parser = expr();
        assert_eq!(
            parser.parse(input),
            Ok(Expr {
                kind: BinaryOp(
                    Multiplication,
                    Box::new(Expr {
                        kind: BinaryOp(
                            Multiplication,
                            Box::new(Expr { kind: Number(1) }),
                            Box::new(Expr { kind: Number(2) })
                        )
                    }),
                    Box::new(Expr { kind: Number(3) })
                )
            })
        );
    }

    #[test]
    fn test_div_01() {
        // Basic division with three numbers
        let input = br"1 / 2 / 3";
        let parser = expr();
        assert_eq!(
            parser.parse(input),
            Ok(Expr {
                kind: BinaryOp(
                    Division,
                    Box::new(Expr {
                        kind: BinaryOp(
                            Division,
                            Box::new(Expr { kind: Number(1) }),
                            Box::new(Expr { kind: Number(2) })
                        )
                    }),
                    Box::new(Expr { kind: Number(3) })
                )
            })
        );
    }

    #[test]
    fn test_neg_01() {
        // Simple negation
        let input = br"-2";
        let parser = expr();
        assert_eq!(
            parser.parse(input),
            Ok(Expr {
                kind: UnaryOp(Negation, Box::new(Expr { kind: Number(2) })),
            })
        );
    }

    #[test]
    fn test_neg_02() {
        // Mixed subtraction and negation
        let input = br"1 - -2";
        let parser = expr();
        assert_eq!(
            parser.parse(input),
            Ok(Expr {
                kind: BinaryOp(
                    Subtraction,
                    Box::new(Expr { kind: Number(1) },),
                    Box::new(Expr {
                        kind: UnaryOp(Negation, Box::new(Expr { kind: Number(2) })),
                    })
                )
            })
        );
    }

    #[test]
    fn test_unary_01() {
        // Multiple unary operators
        let input = br"!(-1 == -2)";
        let parser = expr();
        assert_eq!(
            parser.parse(input),
            Ok(Expr {
                kind: UnaryOp(
                    Not,
                    Box::new(Expr {
                        kind: BinaryOp(
                            Equality,
                            Box::new(Expr {
                                kind: UnaryOp(Negation, Box::new(Expr { kind: Number(1) }))
                            }),
                            Box::new(Expr {
                                kind: UnaryOp(Negation, Box::new(Expr { kind: Number(2) }))
                            }),
                        )
                    }),
                )
            })
        );
    }

    #[test]
    fn test_par_01() {
        // Parentheses should break precedence
        let input = br"(1 + 2) * 3";
        let parser = expr();
        assert_eq!(
            parser.parse(input),
            Ok(Expr {
                kind: BinaryOp(
                    Multiplication,
                    Box::new(Expr {
                        kind: BinaryOp(
                            Addition,
                            Box::new(Expr { kind: Number(1) }),
                            Box::new(Expr { kind: Number(2) })
                        )
                    }),
                    Box::new(Expr { kind: Number(3) }),
                )
            })
        );
    }

    #[test]
    fn test_add_mul_precedence_01() {
        // Precedence between addition and multiplication
        let input = br"1 + 2 * 3";
        let parser = expr();
        assert_eq!(
            parser.parse(input),
            Ok(Expr {
                kind: BinaryOp(
                    Addition,
                    Box::new(Expr { kind: Number(1) }),
                    Box::new(Expr {
                        kind: BinaryOp(
                            Multiplication,
                            Box::new(Expr { kind: Number(2) }),
                            Box::new(Expr { kind: Number(3) })
                        )
                    }),
                )
            })
        );
    }

    #[test]
    fn test_add_mul_precedence_02() {
        // Precedence between addition and multiplication
        let input = br"1 * 2 + 3 * 4 + 5";
        let parser = expr();
        assert_eq!(
            parser.parse(input),
            Ok(Expr {
                kind: BinaryOp(
                    Addition,
                    Box::new(Expr {
                        kind: BinaryOp(
                            Addition,
                            Box::new(Expr {
                                kind: BinaryOp(
                                    Multiplication,
                                    Box::new(Expr { kind: Number(1) }),
                                    Box::new(Expr { kind: Number(2) }),
                                )
                            }),
                            Box::new(Expr {
                                kind: BinaryOp(
                                    Multiplication,
                                    Box::new(Expr { kind: Number(3) }),
                                    Box::new(Expr { kind: Number(4) }),
                                )
                            })
                        )
                    }),
                    Box::new(Expr { kind: Number(5) }),
                )
            })
        );
    }

    #[test]
    fn test_precedence_01() {
        // Precedence between mathematical operators
        let input = br"1 * (2 + 3) / 4 + 5";
        let parser = expr();
        assert_eq!(
            parser.parse(input),
            Ok(Expr {
                kind: BinaryOp(
                    Addition,
                    Box::new(Expr {
                        kind: BinaryOp(
                            Division,
                            Box::new(Expr {
                                kind: BinaryOp(
                                    Multiplication,
                                    Box::new(Expr { kind: Number(1) }),
                                    Box::new(Expr {
                                        kind: BinaryOp(
                                            Addition,
                                            Box::new(Expr { kind: Number(2) }),
                                            Box::new(Expr { kind: Number(3) }),
                                        )
                                    }),
                                )
                            }),
                            Box::new(Expr { kind: Number(4) }),
                        )
                    }),
                    Box::new(Expr { kind: Number(5) }),
                )
            })
        );
    }

    #[test]
    fn test_precedence_02() {
        // Precedence between mathematical operators
        let input = br"1 < 2 * 3 && 4 -> 5";
        let parser = expr();
        assert_eq!(
            parser.parse(input),
            Ok(Expr {
                kind: BinaryOp(
                    Implication,
                    Box::new(Expr {
                        kind: BinaryOp(
                            And,
                            Box::new(Expr {
                                kind: BinaryOp(
                                    LessThan,
                                    Box::new(Expr { kind: Number(1) }),
                                    Box::new(Expr {
                                        kind: BinaryOp(
                                            Multiplication,
                                            Box::new(Expr { kind: Number(2) }),
                                            Box::new(Expr { kind: Number(3) }),
                                        )
                                    }),
                                )
                            }),
                            Box::new(Expr { kind: Number(4) }),
                        )
                    }),
                    Box::new(Expr { kind: Number(5) })
                )
            })
        );
    }

    #[test]
    fn test_type_range_01() {
        // Simple type range
        let input = br"[0..20]";
        let parser = type_range();
        assert_eq!(
            parser.parse(input),
            Ok(TypeRange {
                min: Expr { kind: Number(0) },
                max: Expr { kind: Number(20) },
            })
        );
    }

    #[test]
    fn test_type_range_02() {
        // Simple type range with spaces inside
        let input = br"[   0  ..  20  ]";
        let parser = type_range();
        assert_eq!(
            parser.parse(input),
            Ok(TypeRange {
                min: Expr { kind: Number(0) },
                max: Expr { kind: Number(20) },
            })
        );
    }

    #[test]
    fn test_var_decl_01() {
        // Simple var decl
        let input = br"health : [0 .. max_health] init max_health";
        let parser = var_decl();
        assert_eq!(
            parser.parse(input),
            Ok(StateVarDecl {
                name: Identifier::Simple {
                    name: "health".to_string()
                },
                range: TypeRange {
                    min: Expr { kind: Number(0) },
                    max: Expr {
                        kind: OwnedIdent(Box::new(Identifier::OptionalOwner {
                            owner: None,
                            name: "max_health".to_string(),
                        }))
                    },
                },
                initial_value: Expr {
                    kind: OwnedIdent(Box::new(Identifier::OptionalOwner {
                        owner: None,
                        name: "max_health".to_string(),
                    }))
                }
            })
        );
    }

    #[test]
    fn test_var_change_decl_01() {
        // Simple var change decl
        let input = br"health' = 2";
        let parser = var_change_decl();
        assert_eq!(
            parser.parse(input),
            Ok(StateVarChangeDecl {
                name: Identifier::Simple {
                    name: "health".to_string()
                },
                next_value: Expr { kind: Number(2) },
            })
        );
    }

    #[test]
    fn test_label_decl_01() {
        // Simple label decl
        let input = br"label alive = health";
        let parser = label_decl();
        assert_eq!(
            parser.parse(input),
            Ok(LabelDecl {
                condition: Expr {
                    kind: OwnedIdent(Box::new(Identifier::OptionalOwner {
                        owner: None,
                        name: "health".to_string(),
                    }))
                },
                name: Identifier::Simple {
                    name: "alive".to_string(),
                }
            })
        );
    }

    #[test]
    fn test_const_decl_01() {
        // Simple const decl
        let input = br"const max_health = 1";
        let parser = const_decl();
        assert_eq!(
            parser.parse(input),
            Ok(ConstDecl {
                name: Identifier::Simple {
                    name: "max_health".to_string(),
                },
                definition: Expr { kind: Number(1) }
            })
        );
    }

    #[test]
    fn test_relabelling_01() {
        // Empty relabelling
        let input = br"[]";
        let parser = relabelling();
        assert_eq!(
            parser.parse(input),
            Ok(Relabeling {
                relabellings: vec![]
            })
        );
    }

    #[test]
    fn test_relabelling_02() {
        // Simple relabelling
        let input = br"[target1=p2, target2=p3]";
        let parser = relabelling();
        assert_eq!(
            parser.parse(input),
            Ok(Relabeling {
                relabellings: vec![
                    RelabelCase {
                        prev_name: Identifier::Simple {
                            name: "target1".to_string()
                        },
                        new_name: Identifier::Simple {
                            name: "p2".to_string()
                        }
                    },
                    RelabelCase {
                        prev_name: Identifier::Simple {
                            name: "target2".to_string()
                        },
                        new_name: Identifier::Simple {
                            name: "p3".to_string()
                        }
                    }
                ]
            })
        );
    }

    #[test]
    fn test_player_decl_01() {
        // Simple player decl with no relabelling
        let input = br"player p1 = shooter";
        let parser = player_decl();
        assert_eq!(
            parser.parse(input),
            Ok(PlayerDecl {
                name: Identifier::Simple {
                    name: "p1".to_string()
                },
                template: Identifier::Simple {
                    name: "shooter".to_string()
                },
                relabeling: Relabeling {
                    relabellings: vec![]
                }
            })
        );
    }

    #[test]
    fn test_player_decl_02() {
        // Simple player decl
        let input = br"player p1 = shooter [target=p2]";
        let parser = player_decl();
        assert_eq!(
            parser.parse(input),
            Ok(PlayerDecl {
                name: Identifier::Simple {
                    name: "p1".to_string()
                },
                template: Identifier::Simple {
                    name: "shooter".to_string()
                },
                relabeling: Relabeling {
                    relabellings: vec![RelabelCase {
                        prev_name: Identifier::Simple {
                            name: "target".to_string()
                        },
                        new_name: Identifier::Simple {
                            name: "p2".to_string()
                        }
                    }]
                }
            })
        );
    }

    #[test]
    fn test_transition_decl_01() {
        // Simple transition decl
        let input = br"[shoot_right] 1";
        let parser = transition_decl();
        assert_eq!(
            parser.parse(input),
            Ok(TransitionDecl {
                name: Identifier::Simple {
                    name: "shoot_right".to_string()
                },
                condition: Expr { kind: Number(1) },
            })
        );
    }

    #[test]
    fn test_template_decl_01() {
        // Simple template decl
        let input = br#"template shooter

            health : [0 .. 9] init 9;
            health' = health - 1;

            label alive = health;

            [shoot_right] 1;
            [shoot_left] 1;

        endtemplate"#;
        let parser = template_decl();
        println!("{:?}", parser.parse(input));
        assert!(parser.parse(input).is_ok());
    }

    #[test]
    fn test_root_01() {
        // Simple root
        let input = br#"
        const max_health = 1;

        player p1 = shooter [target1=p2];
        player p2 = shooter [target1=p1];

        template shooter

            health : [0 .. max_health] init max_health;
            health' = health - 1;

            label alive = health;

            [wait] 1;

        endtemplate
        "#;
        let parser = root();
        println!("{:?}", parser.parse(input));
        assert!(parser.parse(input).is_ok());
    }

    #[test]
<<<<<<< HEAD
    fn test_reserved_keyword_01() {
        let input = br"legal_ident";
        let parser = identifier();
        assert!(parser.parse(input).is_ok());
    }

    #[test]
    fn test_reserved_keyword_02() {
        let input = br"label;";
        let parser = identifier();
        assert!(parser.parse(input).is_err());
    }

    #[test]
    fn test_reserved_keyword_03() {
        for RESERVED_KEYWORD in RESERVED_KEYWORDS.iter() {
            let parser = identifier();
            assert!(parser.parse(RESERVED_KEYWORD.as_bytes()).is_err());
        }
=======
    fn test_comment_01() {
        let input = br"//hunter2 is absolutely not my password";
        let parser = ws();
        assert!(parser.parse(input).is_ok())
    }

    #[test]
    fn test_comment_02() {
        let input = br#"/hunter2 is absolutely not my password
        const max_health = 1;"#;
        let parser = root();
        assert!(parser.parse(input).is_err())
    }

    #[test]
    fn test_comment_03() {
        let input = br#"//hunter2 is absolutely not my password
        const max_health = 1;"#;
        let parser = root();

        assert_eq!(
            parser.parse(input),
            Ok(Root {
                decls: vec![Decl {
                    kind: Const(Box::new(ConstDecl {
                        name: Identifier::Simple {
                            name: "max_health".to_string(),
                        },
                        definition: Expr { kind: Number(1) },
                    }))
                }]
            })
        );
    }

    #[test]
    fn test_comment_04() {
        let input = br#"//const max_health = 1;
        const asd = 2;
        "#;
        let parser = root();
        assert_eq!(parser.parse(input).unwrap().decls.len(), 1)
    }

    #[test]
    fn test_comment_05() {
        let input = br#"const max_health = 1; // hunter2
        const vvvv = 1;"#;
        let parser = root();
        assert!(parser.parse(input).is_ok());
        assert_eq!(parser.parse(input).unwrap().decls.len(), 2);
>>>>>>> 2539a390
    }
}<|MERGE_RESOLUTION|>--- conflicted
+++ resolved
@@ -1050,7 +1050,6 @@
     }
 
     #[test]
-<<<<<<< HEAD
     fn test_reserved_keyword_01() {
         let input = br"legal_ident";
         let parser = identifier();
@@ -1070,7 +1069,8 @@
             let parser = identifier();
             assert!(parser.parse(RESERVED_KEYWORD.as_bytes()).is_err());
         }
-=======
+    }
+
     fn test_comment_01() {
         let input = br"//hunter2 is absolutely not my password";
         let parser = ws();
@@ -1122,6 +1122,5 @@
         let parser = root();
         assert!(parser.parse(input).is_ok());
         assert_eq!(parser.parse(input).unwrap().decls.len(), 2);
->>>>>>> 2539a390
     }
 }