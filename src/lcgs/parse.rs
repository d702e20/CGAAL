extern crate pom;

use std::iter::Peekable;
use std::rc::Rc;
use std::str::{self, FromStr};
use std::vec::Drain;

use pom::parser::*;

<<<<<<< HEAD
use crate::lcgs::ast::ExprKind::{BinaryOp, Ident, Number, TernaryIf, UnaryOp};
=======
use crate::lcgs::ast::BinaryOpKind::{Addition, Division, Multiplication, Subtraction};
use crate::lcgs::ast::*;
use crate::lcgs::ast::ExprKind::{BinaryOp, OwnedIdent, Number, TernaryIf, UnaryOp};
>>>>>>> 79c111bd
use crate::lcgs::ast::UnaryOpKind::{Negation, Not};
use crate::lcgs::ast::{BinaryOpKind, Expr, Identifier};
use crate::lcgs::precedence::Associativity::RightToLeft;
use crate::lcgs::precedence::{precedence, Precedence};

use crate::lcgs::ast::DeclKind::{
    Const, Label, Template, Player, StateVar, StateVarChange, Transition,
};

/// A `Span` describes the position of a slice of text in the original program.
/// Usually used to describe what text an AST node was created from.
#[derive(Eq, PartialEq, Debug, Copy, Clone)]
struct Span {
    begin: usize,
    end: usize,
}

trait WithSpan<'a, I, O: 'a> {
    fn with_span(self) -> Parser<'a, I, (Span, O)>;
}

impl<'a, I, O: 'a> WithSpan<'a, I, O> for Parser<'a, I, O> {
    /// Make the parser note the beginning and end position and
    /// include it in the result as a `Span`
    fn with_span(self) -> Parser<'a, I, (Span, O)> {
        (empty().pos() + self + empty().pos())
            .map(|((begin, item), end)| (Span { begin, end }, item))
    }
}

trait SemiTerminated<'a, I, O: 'a> {
    fn with_semi(self) -> Parser<'a, I, O>;
}

impl<O: 'static> SemiTerminated<'static, u8, O> for Parser<'static, u8, O> {
    /// Declare that the parsing should end with whitespace and a semi-colon
    fn with_semi(self) -> Parser<'static, u8, O> {
        self - ws() - sym(b';')
    }
}

/// Parser to parse an ASCII alphabet character
#[inline]
fn alpha() -> Parser<'static, u8, u8> {
    one_of(b"abcdefghijklmnopqrstuvwxyz") | one_of(b"ABCDEFGHIJKLMNOPQRSTUVWXYZ")
}

/// Parser that parses a single digit 0-9
#[inline]
fn digit() -> Parser<'static, u8, u8> {
    one_of(b"0123456789")
}

/// Parser that parses a single digit 1-9 (not 0)
#[inline]
fn non_0_digit() -> Parser<'static, u8, u8> {
    one_of(b"123456789")
}

/// Parser that parses 0 or more whitespace characters discards them. Include newlines and tabs.
fn ws() -> Parser<'static, u8, ()> {
    one_of(b" \t\r\n").repeat(0..).discard()
}

/// Parser that parses a typical positive integer number
fn number() -> Parser<'static, u8, Expr> {
    let integer = (non_0_digit() - digit().repeat(0..)) | sym(b'0');
    let parsed = integer
        .collect()
        .convert(str::from_utf8)
        .convert(i32::from_str);
    parsed
        .with_span()
        .map(|(_span, v)| Expr { kind: Number(v) })
}

/// Parser that parses a symbol name. It must start with an alpha character, but subsequent
/// characters can be digits or "_" too.
fn name() -> Parser<'static, u8, String> {
    let chars = alpha() - (alpha() | digit() | sym(b'_')).repeat(0..);
    chars.collect().convert(|s| String::from_utf8(s.to_vec()))
}

/// Parser that parses an identifier.
fn identifier() -> Parser<'static, u8, Identifier> {
    name().map(|name| Identifier { name })
}

/// Parser that parses a name with an optional owner and returns an `OwnedIdentifier`.
/// I.e. "health" or "p1.health"
fn owned_identifier() -> Parser<'static, u8, OwnedIdentifier> {
    let identifier = (name() - sym(b'.')).opt() + name();
    identifier
        .with_span()
        .map(|(_span, (owner, name))| OwnedIdentifier { owner, name })
}

/// Parser that parses binary operators
fn binop() -> Parser<'static, u8, BinaryOpKind> {
    // When operators share a common prefix the longer one should appear first
    let op = seq(b"+")
        | seq(b"->")
        | seq(b"-")
        | seq(b"*")
        | seq(b"/")
        | seq(b"==")
        | seq(b"!=")
        | seq(b">=")
        | seq(b"<=")
        | seq(b">")
        | seq(b"<")
        | seq(b"&&")
        | seq(b"||")
        | seq(b"^");
    op.map(BinaryOpKind::from)
}

/// Combine a list of expressions and binary operators to a single `Expr` with correct
/// precedence and associativity. See https://en.wikipedia.org/wiki/Operator-precedence_parser
fn solve_binary_precedence(
    mut lhs: Expr,
    prec_min: i32,
    es: &mut Peekable<Drain<(BinaryOpKind, Expr)>>,
) -> Expr {
    // Peek at next operator. If it has a greater precedence that prec_min we take it
    while let Some((op, _)) = es.peek() {
        if prec_min <= precedence(op).0 {
            let (op, mut rhs) = es.next().unwrap();
            let Precedence(op_prec, _) = precedence(&op);
            // Peek at the next operator. If has an even greater precedence or similar precedence
            // and right-associative, then our rhs can consist of multiple expressions
            let mut next = es.peek();
            while let Some((op2, _)) = &next {
                let Precedence(op2_prec, op2_ass) = precedence(&op2);
                if op_prec < op2_prec || (op_prec == op2_prec && op2_ass == RightToLeft) {
                    // Built right hand side using recursion
                    rhs = solve_binary_precedence(rhs, op2_prec, es);
                    next = es.peek();
                } else {
                    break;
                }
            }
            // Combine lhs and rhs using the given binary operator
            lhs = Expr {
                kind: BinaryOp(op, Rc::from(lhs), Rc::from(rhs)),
            }
        } else {
            break;
        }
    }
    lhs
}

/// Parser that parses an expression
fn expr() -> Parser<'static, u8, Expr> {
    let tern = binary_expr() - ws() - sym(b'?') - ws() + binary_expr()
        - ws()
        - sym(b':')
        - ws()
        + binary_expr();
    tern.map(|((cond, then), els)| Expr {
        kind: TernaryIf(Rc::from(cond), Rc::from(then), Rc::from(els)),
    }) | binary_expr()
}

/// Parser that parses an expression consisting of binary operators and primary expressions
fn binary_expr() -> Parser<'static, u8, Expr> {
    // TODO Spans and combining them
    let binexpr = primary_expr() + (ws() * binop() - ws() + primary_expr()).repeat(0..);
    binexpr.map(|(e, mut es)| solve_binary_precedence(e, 0, &mut es.drain(..).peekable()))
}

/// Parser that parses an expression with a unary operator
/// or a primary expression, i.e. number, identifier, or a parenthesised expression
fn primary_expr() -> Parser<'static, u8, Expr> {
    let neg = (sym(b'-') * call(primary_expr)).map(|e| Expr {
        kind: UnaryOp(Negation, Rc::from(e)),
    });
    let not = (sym(b'!') * call(primary_expr)).map(|e| Expr {
        kind: UnaryOp(Not, Rc::from(e)),
    });
    let num = number();
    let ident = owned_identifier().map(|i| Expr {
        kind: OwnedIdent(Rc::from(i)),
    });
    let par = sym(b'(') * ws() * call(expr) - ws() - sym(b')');
    neg | not | num | ident | par
}

/// Parser that parses a type range, e.g. "`[0 .. max_health]`"
fn type_range() -> Parser<'static, u8, TypeRange> {
    let inner = expr() - ws() - seq(b"..") - ws() + expr();
    let bracked = sym(b'[') * ws() * inner - ws() - sym(b']');
    bracked.map(|(min, max)| TypeRange { min, max })
}

/// Parser that parses a variable, e.g.
/// "`health : [0 .. max_health] init max_health`"
fn var_decl() -> Parser<'static, u8, StateVarDecl> {
    let base = identifier() - ws() - sym(b':') - ws() + type_range();
    let init = seq(b"init") * ws() * expr();
    let whole = base - ws() + init;
    whole.map(|((name, range), init_e)| StateVarDecl {
        name,
        range,
        initial_value: init_e,
    })
}

/// Parser that parses a variable-change declaration, e.g.
/// /// "`health' = health - 1`"
fn var_change_decl() -> Parser<'static, u8, StateVarChangeDecl> {
    let name = identifier() - sym(b'\'');
    let change = name - ws() - sym(b'=') - ws() + expr();
    change.map(|(name, next_value)| StateVarChangeDecl { name, next_value })
}

/// Parser that parses a label declaration, e.g.
/// "`label alive = health > 0`"
fn label_decl() -> Parser<'static, u8, LabelDecl> {
    let label = seq(b"label") * ws() * identifier() - ws() - sym(b'=') - ws() + expr();
    label.map(|(name, condition)| LabelDecl { condition, name })
}

/// Parser that parses a const declaration, e.g.
/// "`const max_health = 1`"
fn const_decl() -> Parser<'static, u8, ConstDecl> {
    let con = seq(b"const") * ws() * identifier() - ws() - sym(b'=') - ws() + expr();
    con.map(|(name, definition)| ConstDecl { name, definition })
}

/// Parser that parses a relabelling, e.g.
/// "`[target1=p2, target2=p3]`"
fn relabelling() -> Parser<'static, u8, Relabelling> {
    let raw_case = identifier() - ws() - sym(b'=') - ws() + identifier();
    let case = raw_case.map(|(prev, new)| RelabelCase {
        prev_name: prev,
        new_name: new,
    });
    let inner = list(case, ws() * sym(b',') - ws());
    let whole = sym(b'[') * ws() * inner - ws() - sym(b']');
    whole.map(|cases| Relabelling {
        relabellings: cases,
    })
}

/// Parser that parses a player declaration, e.g.
/// "`player p1 = shooter [target1=p2, target2=p3]`"
fn player_decl() -> Parser<'static, u8, PlayerDecl> {
    let rhs = seq(b"player") * ws() * identifier();
    let lhs = identifier() - ws() + relabelling().opt();
    let whole = rhs - ws() - sym(b'=') - ws() + lhs;
    whole.map(|(name, (template, relabel))| PlayerDecl {
        name,
        template,
        relabelling: relabel.unwrap_or_else(|| Relabelling {
            relabellings: vec![],
        }),
    })
}

/// Parser that parses a transition declaration, e.g.
/// "`[shoot_right] health > 0 & target1.health > 0`"
fn transition_decl() -> Parser<'static, u8, TransitionDecl> {
    let name = sym(b'[') * ws() * identifier() - ws() - sym(b']');
    let whole = name - ws() + expr();
    whole.map(|(name, cond)| TransitionDecl {
        name,
        condition: cond,
    })
}

/// Parser that parses template declarations
fn template_decl() -> Parser<'static, u8, TemplateDecl> {
    let simple_decl = label_decl().map(|ld| Decl {
        kind: Label(Rc::from(ld)),
    }) | var_decl().map(|vd| Decl {
        kind: StateVar(Rc::from(vd)),
    }) | var_change_decl().map(|vcd| Decl {
        kind: StateVarChange(Rc::from(vcd)),
    }) | transition_decl().map(|td| Decl {
        kind: Transition(Rc::from(td)),
    });
    let inner_decls = (simple_decl.with_semi() - ws()).repeat(0..);
    let temp = seq(b"template") * ws() * identifier() - ws() + template_params().opt() - ws()
        + inner_decls
        - ws()
        - seq(b"endtemplate");
    temp.map(|((name, params), decls)| TemplateDecl {
        name,
        decls,
        params: params.unwrap_or(vec![]),
    })
}

/// Parser that parses a template's parameters, i.e. `(target1: shooter, dmg: int)`
fn template_params() -> Parser<'static, u8, Vec<Param>> {
    let param = (identifier() - ws() - sym(b':') - ws() + identifier())
        .map(|(name, t)| Param {
            name,
            typ: if t.name == "int" { ParamType::IntType } else { ParamType::IdentType(t) }
        });
    let params = list(param, ws() * sym(b',') - ws());
    sym(b'(') * ws() * params - ws() - sym(b')')
}

/// Parser that parses root level, i.e. all the global declarations
fn root() -> Parser<'static, u8, Root> {
    let simple_decl = label_decl().map(|ld| Decl {
        kind: Label(Rc::from(ld)),
    }) | var_decl().map(|vd| Decl {
        kind: StateVar(Rc::from(vd)),
    }) | var_change_decl().map(|vcd| Decl {
        kind: StateVarChange(Rc::from(vcd)),
    }) | player_decl().map(|pd| Decl {
        kind: Player(Rc::from(pd)),
    }) | const_decl().map(|cd| Decl {
        kind: Const(Rc::from(cd)),
    });
    let any_decl = simple_decl.with_semi()
        | template_decl().map(|td| Decl {
        kind: Template(Rc::from(td)),
    });
    let root = ws() * (any_decl - ws()).repeat(0..) - ws() - end();
    root.map(|decls| Root { decls })
}

/// Parse a LCGS program
pub fn parse_lcgs(input: &'static [u8]) -> pom::Result<Root> {
    root().parse(input)
}

#[cfg(test)]
mod tests {
    use crate::lcgs::ast::BinaryOpKind::{And, Equality, Implication, Inequality, LessThan};

    use super::*;

    #[test]
    fn test_ident_01() {
        // Should be a valid identifier
        let input = br"abc_ident_1";
        let parser = owned_identifier();
        assert_eq!(
            parser.parse(input),
            Ok(OwnedIdentifier {
                owner: None,
                name: "abc_ident_1".into()
            })
        );
    }

    #[test]
    fn test_ident_02() {
        // Identifier can't start with a digit
        let input = br"123abc";
        let parser = identifier();
        assert!(parser.parse(input).is_err())
    }

    #[test]
    fn test_ident_03() {
        // Should be a valid identifier with owner
        let input = br"player.variable";
        let parser = owned_identifier();
        assert_eq!(
            parser.parse(input),
            Ok(OwnedIdentifier {
                owner: Some("player".into()),
                name: "variable".into()
            })
        );
    }

    #[test]
    fn test_ternary_01() {
        // Basic ternary if
        let input = br"1 ? 2 : 3";
        let parser = expr();
        assert_eq!(
            parser.parse(input),
            Ok(Expr {
                kind: TernaryIf(
                    Rc::from(Expr { kind: Number(1) }),
                    Rc::from(Expr { kind: Number(2) }),
                    Rc::from(Expr { kind: Number(3) })
                )
            })
        );
    }

    #[test]
    fn test_ternary_02() {
        // Illegal ternary ifs
        let input = br"1 ? 0 : 3 ? 4 : 5";
        let parser = expr() - end();
        assert!(parser.parse(input).is_err());
    }

    #[test]
    fn test_ternary_03() {
        // Basic ternary if with binary and unary components
        let input = br"!1 ? 2 + 3 : 4";
        let parser = expr();
        assert_eq!(
            parser.parse(input),
            Ok(Expr {
                kind: TernaryIf(
                    Rc::from(Expr {
                        kind: UnaryOp(Not, Rc::from(Expr { kind: Number(1) }))
                    }),
                    Rc::from(Expr {
                        kind: BinaryOp(
                            Addition,
                            Rc::from(Expr { kind: Number(2) }),
                            Rc::from(Expr { kind: Number(3) })
                        )
                    }),
                    Rc::from(Expr { kind: Number(4) })
                )
            })
        );
    }

    #[test]
    fn test_add_01() {
        // Basic addition
        let input = br"1 + 2";
        let parser = expr();
        assert_eq!(
            parser.parse(input),
            Ok(Expr {
                kind: BinaryOp(
                    Addition,
                    Rc::from(Expr { kind: Number(1) }),
                    Rc::from(Expr { kind: Number(2) })
                )
            })
        );
    }

    #[test]
    fn test_add_02() {
        // Basic addition with three numbers
        let input = br"1 + 2 + 3";
        let parser = expr();
        assert_eq!(
            parser.parse(input),
            Ok(Expr {
                kind: BinaryOp(
                    Addition,
                    Rc::from(Expr {
                        kind: BinaryOp(
                            Addition,
                            Rc::from(Expr { kind: Number(1) }),
                            Rc::from(Expr { kind: Number(2) })
                        )
                    }),
                    Rc::from(Expr { kind: Number(3) })
                )
            })
        );
    }

    #[test]
    fn test_sub_01() {
        // Basic subtraction with three numbers
        let input = br"1 - 2 - 3";
        let parser = expr();
        assert_eq!(
            parser.parse(input),
            Ok(Expr {
                kind: BinaryOp(
                    Subtraction,
                    Rc::from(Expr {
                        kind: BinaryOp(
                            Subtraction,
                            Rc::from(Expr { kind: Number(1) }),
                            Rc::from(Expr { kind: Number(2) })
                        )
                    }),
                    Rc::from(Expr { kind: Number(3) })
                )
            })
        );
    }

    #[test]
    fn test_mul_01() {
        // Basic multiplications
        let input = br"1 * 2";
        let parser = expr();
        assert_eq!(
            parser.parse(input),
            Ok(Expr {
                kind: BinaryOp(
                    Multiplication,
                    Rc::from(Expr { kind: Number(1) }),
                    Rc::from(Expr { kind: Number(2) })
                )
            })
        );
    }

    #[test]
    fn test_mul_02() {
        // Basic multiplications with three numbers
        let input = br"1 * 2 * 3";
        let parser = expr();
        assert_eq!(
            parser.parse(input),
            Ok(Expr {
                kind: BinaryOp(
                    Multiplication,
                    Rc::from(Expr {
                        kind: BinaryOp(
                            Multiplication,
                            Rc::from(Expr { kind: Number(1) }),
                            Rc::from(Expr { kind: Number(2) })
                        )
                    }),
                    Rc::from(Expr { kind: Number(3) })
                )
            })
        );
    }

    #[test]
    fn test_div_01() {
        // Basic division with three numbers
        let input = br"1 / 2 / 3";
        let parser = expr();
        assert_eq!(
            parser.parse(input),
            Ok(Expr {
                kind: BinaryOp(
                    Division,
                    Rc::from(Expr {
                        kind: BinaryOp(
                            Division,
                            Rc::from(Expr { kind: Number(1) }),
                            Rc::from(Expr { kind: Number(2) })
                        )
                    }),
                    Rc::from(Expr { kind: Number(3) })
                )
            })
        );
    }

    #[test]
    fn test_neg_01() {
        // Simple negation
        let input = br"-2";
        let parser = expr();
        assert_eq!(
            parser.parse(input),
            Ok(Expr {
                kind: UnaryOp(Negation, Rc::from(Expr { kind: Number(2) })),
            })
        );
    }

    #[test]
    fn test_neg_02() {
        // Mixed subtraction and negation
        let input = br"1 - -2";
        let parser = expr();
        assert_eq!(
            parser.parse(input),
            Ok(Expr {
                kind: BinaryOp(
                    Subtraction,
                    Rc::from(Expr { kind: Number(1) },),
                    Rc::from(Expr {
                        kind: UnaryOp(Negation, Rc::from(Expr { kind: Number(2) })),
                    })
                )
            })
        );
    }

    #[test]
    fn test_unary_01() {
        // Multiple unary operators
        let input = br"!(-1 == -2)";
        let parser = expr();
        assert_eq!(
            parser.parse(input),
            Ok(Expr {
                kind: UnaryOp(
                    Not,
                    Rc::from(Expr {
                        kind: BinaryOp(
                            Equality,
                            Rc::from(Expr {
                                kind: UnaryOp(Negation, Rc::from(Expr { kind: Number(1) }))
                            }),
                            Rc::from(Expr {
                                kind: UnaryOp(Negation, Rc::from(Expr { kind: Number(2) }))
                            }),
                        )
                    }),
                )
            })
        );
    }

    #[test]
    fn test_par_01() {
        // Parentheses should break precedence
        let input = br"(1 + 2) * 3";
        let parser = expr();
        assert_eq!(
            parser.parse(input),
            Ok(Expr {
                kind: BinaryOp(
                    Multiplication,
                    Rc::from(Expr {
                        kind: BinaryOp(
                            Addition,
                            Rc::from(Expr { kind: Number(1) }),
                            Rc::from(Expr { kind: Number(2) })
                        )
                    }),
                    Rc::from(Expr { kind: Number(3) }),
                )
            })
        );
    }

    #[test]
    fn test_add_mul_precedence_01() {
        // Precedence between addition and multiplication
        let input = br"1 + 2 * 3";
        let parser = expr();
        assert_eq!(
            parser.parse(input),
            Ok(Expr {
                kind: BinaryOp(
                    Addition,
                    Rc::from(Expr { kind: Number(1) }),
                    Rc::from(Expr {
                        kind: BinaryOp(
                            Multiplication,
                            Rc::from(Expr { kind: Number(2) }),
                            Rc::from(Expr { kind: Number(3) })
                        )
                    }),
                )
            })
        );
    }

    #[test]
    fn test_add_mul_precedence_02() {
        // Precedence between addition and multiplication
        let input = br"1 * 2 + 3 * 4 + 5";
        let parser = expr();
        assert_eq!(
            parser.parse(input),
            Ok(Expr {
                kind: BinaryOp(
                    Addition,
                    Rc::from(Expr {
                        kind: BinaryOp(
                            Addition,
                            Rc::from(Expr {
                                kind: BinaryOp(
                                    Multiplication,
                                    Rc::from(Expr { kind: Number(1) }),
                                    Rc::from(Expr { kind: Number(2) }),
                                )
                            }),
                            Rc::from(Expr {
                                kind: BinaryOp(
                                    Multiplication,
                                    Rc::from(Expr { kind: Number(3) }),
                                    Rc::from(Expr { kind: Number(4) }),
                                )
                            })
                        )
                    }),
                    Rc::from(Expr { kind: Number(5) }),
                )
            })
        );
    }

    #[test]
    fn test_precedence_01() {
        // Precedence between mathematical operators
        let input = br"1 * (2 + 3) / 4 + 5";
        let parser = expr();
        assert_eq!(
            parser.parse(input),
            Ok(Expr {
                kind: BinaryOp(
                    Addition,
                    Rc::from(Expr {
                        kind: BinaryOp(
                            Division,
                            Rc::from(Expr {
                                kind: BinaryOp(
                                    Multiplication,
                                    Rc::from(Expr { kind: Number(1) }),
                                    Rc::from(Expr {
                                        kind: BinaryOp(
                                            Addition,
                                            Rc::from(Expr { kind: Number(2) }),
                                            Rc::from(Expr { kind: Number(3) }),
                                        )
                                    }),
                                )
                            }),
                            Rc::from(Expr { kind: Number(4) }),
                        )
                    }),
                    Rc::from(Expr { kind: Number(5) }),
                )
            })
        );
    }

    #[test]
    fn test_precedence_02() {
        // Precedence between mathematical operators
        let input = br"1 < 2 * 3 && 4 -> 5";
        let parser = expr();
        assert_eq!(
            parser.parse(input),
            Ok(Expr {
                kind: BinaryOp(
                    Implication,
                    Rc::from(Expr {
                        kind: BinaryOp(
                            And,
                            Rc::from(Expr {
                                kind: BinaryOp(
                                    LessThan,
                                    Rc::from(Expr { kind: Number(1) }),
                                    Rc::from(Expr {
                                        kind: BinaryOp(
                                            Multiplication,
                                            Rc::from(Expr { kind: Number(2) }),
                                            Rc::from(Expr { kind: Number(3) }),
                                        )
                                    }),
                                )
                            }),
                            Rc::from(Expr { kind: Number(4) }),
                        )
                    }),
                    Rc::from(Expr { kind: Number(5) })
                )
            })
        );
    }

    #[test]
    fn test_type_range_01() {
        // Simple type range
        let input = br"[0..20]";
        let parser = type_range();
        assert_eq!(
            parser.parse(input),
            Ok(TypeRange {
                min: Expr { kind: Number(0) },
                max: Expr { kind: Number(20) },
            })
        );
    }

    #[test]
    fn test_type_range_02() {
        // Simple type range with spaces inside
        let input = br"[   0  ..  20  ]";
        let parser = type_range();
        assert_eq!(
            parser.parse(input),
            Ok(TypeRange {
                min: Expr { kind: Number(0) },
                max: Expr { kind: Number(20) },
            })
        );
    }

    #[test]
    fn test_var_decl_01() {
        // Simple var decl
        let input = br"health : [0 .. max_health] init max_health";
        let parser = var_decl();
        assert_eq!(
            parser.parse(input),
            Ok(StateVarDecl {
                name: Identifier {
                    name: "health".to_string()
                },
                range: TypeRange {
                    min: Expr { kind: Number(0) },
                    max: Expr {
                        kind: OwnedIdent(Rc::from(OwnedIdentifier {
                            owner: None,
                            name: "max_health".to_string(),
                        }))
                    },
                },
                initial_value: Expr {
                    kind: OwnedIdent(Rc::from(OwnedIdentifier {
                        owner: None,
                        name: "max_health".to_string(),
                    }))
                }
            })
        );
    }

    #[test]
    fn test_var_change_decl_01() {
        // Simple var change decl
        let input = br"health' = 2";
        let parser = var_change_decl();
        assert_eq!(
            parser.parse(input),
            Ok(StateVarChangeDecl {
                name: Identifier {
                    name: "health".to_string()
                },
                next_value: Expr { kind: Number(2) },
            })
        );
    }

    #[test]
    fn test_label_decl_01() {
        // Simple label decl
        let input = br"label alive = health";
        let parser = label_decl();
        assert_eq!(
            parser.parse(input),
            Ok(LabelDecl {
                condition: Expr {
                    kind: OwnedIdent(Rc::from(OwnedIdentifier {
                        owner: None,
                        name: "health".to_string(),
                    }))
                },
                name: Identifier {
                    name: "alive".to_string(),
                }
            })
        );
    }

    #[test]
    fn test_const_decl_01() {
        // Simple const decl
        let input = br"const max_health = 1";
        let parser = const_decl();
        assert_eq!(
            parser.parse(input),
            Ok(ConstDecl {
                name: Identifier {
                    name: "max_health".to_string(),
                },
                definition: Expr { kind: Number(1) }
            })
        );
    }

    #[test]
    fn test_relabelling_01() {
        // Empty relabelling
        let input = br"[]";
        let parser = relabelling();
        assert_eq!(
            parser.parse(input),
            Ok(Relabelling {
                relabellings: vec![]
            })
        );
    }

    #[test]
    fn test_relabelling_02() {
        // Simple relabelling
        let input = br"[target1=p2, target2=p3]";
        let parser = relabelling();
        assert_eq!(
            parser.parse(input),
            Ok(Relabelling {
                relabellings: vec![
                    RelabelCase {
                        prev_name: Identifier {
                            name: "target1".to_string()
                        },
                        new_name: Identifier {
                            name: "p2".to_string()
                        }
                    },
                    RelabelCase {
                        prev_name: Identifier {
                            name: "target2".to_string()
                        },
                        new_name: Identifier {
                            name: "p3".to_string()
                        }
                    }
                ]
            })
        );
    }

    #[test]
    fn test_player_decl_01() {
        // Simple player decl with no relabelling
        let input = br"player p1 = shooter";
        let parser = player_decl();
        assert_eq!(
            parser.parse(input),
            Ok(PlayerDecl {
                name: Identifier {
                    name: "p1".to_string()
                },
                template: Identifier {
                    name: "shooter".to_string()
                },
                relabelling: Relabelling {
                    relabellings: vec![]
                }
            })
        );
    }

    #[test]
    fn test_player_decl_02() {
        // Simple player decl
        let input = br"player p1 = shooter [target=p2]";
        let parser = player_decl();
        assert_eq!(
            parser.parse(input),
            Ok(PlayerDecl {
                name: Identifier {
                    name: "p1".to_string()
                },
                template: Identifier {
                    name: "shooter".to_string()
                },
                relabelling: Relabelling {
                    relabellings: vec![RelabelCase {
                        prev_name: Identifier {
                            name: "target".to_string()
                        },
                        new_name: Identifier {
                            name: "p2".to_string()
                        }
                    }]
                }
            })
        );
    }

    #[test]
    fn test_transition_decl_01() {
        // Simple transition decl
        let input = br"[shoot_right] 1";
        let parser = transition_decl();
        assert_eq!(
            parser.parse(input),
            Ok(TransitionDecl {
                name: Identifier {
                    name: "shoot_right".to_string()
                },
                condition: Expr { kind: Number(1) },
            })
        );
    }

    #[test]
    fn test_template_decl_01() {
        // Simple template decl
        let input = br#"template shooter

            health : [0 .. 9] init 9;
            health' = health - 1;

            label alive = health;

            [shoot_right] 1;
            [shoot_left] 1;

        endtemplate"#;
        let parser = template_decl();
        println!("{:?}", parser.parse(input));
        assert!(parser.parse(input).is_ok());
    }

    #[test]
    fn test_root_01() {
        // Simple root
        let input = br#"
        const max_health = 1;

        player p1 = shooter [target1=p2];
        player p2 = shooter [target1=p1];

        template shooter

            health : [0 .. max_health] init max_health;
            health' = health - 1;

            label alive = health;

            [wait] 1;

        endtemplate
        "#;
        let parser = root();
        println!("{:?}", parser.parse(input));
        assert!(parser.parse(input).is_ok());
    }
}<|MERGE_RESOLUTION|>--- conflicted
+++ resolved
@@ -7,20 +7,15 @@
 
 use pom::parser::*;
 
-<<<<<<< HEAD
-use crate::lcgs::ast::ExprKind::{BinaryOp, Ident, Number, TernaryIf, UnaryOp};
-=======
-use crate::lcgs::ast::BinaryOpKind::{Addition, Division, Multiplication, Subtraction};
+use crate::lcgs::ast::ExprKind::{BinaryOp, Number, OwnedIdent, TernaryIf, UnaryOp};
+use crate::lcgs::ast::UnaryOpKind::{Negation, Not};
 use crate::lcgs::ast::*;
-use crate::lcgs::ast::ExprKind::{BinaryOp, OwnedIdent, Number, TernaryIf, UnaryOp};
->>>>>>> 79c111bd
-use crate::lcgs::ast::UnaryOpKind::{Negation, Not};
 use crate::lcgs::ast::{BinaryOpKind, Expr, Identifier};
 use crate::lcgs::precedence::Associativity::RightToLeft;
 use crate::lcgs::precedence::{precedence, Precedence};
 
 use crate::lcgs::ast::DeclKind::{
-    Const, Label, Template, Player, StateVar, StateVarChange, Transition,
+    Const, Label, Player, StateVar, StateVarChange, Template, Transition,
 };
 
 /// A `Span` describes the position of a slice of text in the original program.
@@ -169,10 +164,7 @@
 
 /// Parser that parses an expression
 fn expr() -> Parser<'static, u8, Expr> {
-    let tern = binary_expr() - ws() - sym(b'?') - ws() + binary_expr()
-        - ws()
-        - sym(b':')
-        - ws()
+    let tern = binary_expr() - ws() - sym(b'?') - ws() + binary_expr() - ws() - sym(b':') - ws()
         + binary_expr();
     tern.map(|((cond, then), els)| Expr {
         kind: TernaryIf(Rc::from(cond), Rc::from(then), Rc::from(els)),
@@ -311,11 +303,14 @@
 
 /// Parser that parses a template's parameters, i.e. `(target1: shooter, dmg: int)`
 fn template_params() -> Parser<'static, u8, Vec<Param>> {
-    let param = (identifier() - ws() - sym(b':') - ws() + identifier())
-        .map(|(name, t)| Param {
-            name,
-            typ: if t.name == "int" { ParamType::IntType } else { ParamType::IdentType(t) }
-        });
+    let param = (identifier() - ws() - sym(b':') - ws() + identifier()).map(|(name, t)| Param {
+        name,
+        typ: if t.name == "int" {
+            ParamType::IntType
+        } else {
+            ParamType::IdentType(t)
+        },
+    });
     let params = list(param, ws() * sym(b',') - ws());
     sym(b'(') * ws() * params - ws() - sym(b')')
 }
@@ -335,8 +330,8 @@
     });
     let any_decl = simple_decl.with_semi()
         | template_decl().map(|td| Decl {
-        kind: Template(Rc::from(td)),
-    });
+            kind: Template(Rc::from(td)),
+        });
     let root = ws() * (any_decl - ws()).repeat(0..) - ws() - end();
     root.map(|decls| Root { decls })
 }
