extern crate lazy_static;
extern crate pom;

use std::iter::Peekable;
use std::rc::Rc;
use std::str::{self, FromStr};
use std::vec::Drain;

use pom::parser::*;

use self::pom::set::Set;
use crate::lcgs::ast::DeclKind::*;
use crate::lcgs::ast::DeclKind::{
    Const, Label, Player, StateVar, StateVarChange, Template, Transition,
};
use crate::lcgs::ast::ExprKind::{BinaryOp, Max, Min, Number, OwnedIdent, TernaryIf, UnaryOp};
use crate::lcgs::ast::UnaryOpKind::{Negation, Not};
use crate::lcgs::ast::*;
use crate::lcgs::precedence::Associativity::RightToLeft;
use crate::lcgs::precedence::{precedence, Precedence};
use std::borrow::Borrow;
use std::collections::HashSet;

// Required for static allocation of a hashset
lazy_static! {
    static ref RESERVED_KEYWORDS: HashSet<&'static str> = {
        let mut set = HashSet::new();
        set.insert("const");
        set.insert("label");
        set.insert("player");
        set.insert("template");
        set.insert("endtemplate");
        set.insert("init");
        set.insert("true");
        set.insert("false");
        set.insert("min");
        set.insert("max");
        set
    };
}

/// A `Span` describes the position of a slice of text in the original program.
/// Usually used to describe what text an AST node was created from.
#[derive(Eq, PartialEq, Debug, Copy, Clone)]
struct Span {
    begin: usize,
    end: usize,
}

trait WithSpan<'a, I, O: 'a> {
    fn with_span(self) -> Parser<'a, I, (Span, O)>;
}

impl<'a, I, O: 'a> WithSpan<'a, I, O> for Parser<'a, I, O> {
    /// Make the parser note the beginning and end position and
    /// include it in the result as a `Span`
    fn with_span(self) -> Parser<'a, I, (Span, O)> {
        (empty().pos() + self + empty().pos())
            .map(|((begin, item), end)| (Span { begin, end }, item))
    }
}

trait SemiTerminated<'a, I, O: 'a> {
    fn with_semi(self) -> Parser<'a, I, O>;
}

impl<O: 'static> SemiTerminated<'static, u8, O> for Parser<'static, u8, O> {
    /// Declare that the parsing should end with whitespace and a semi-colon
    fn with_semi(self) -> Parser<'static, u8, O> {
        self - ws() - sym(b';')
    }
}

/// Parser to parse an ASCII alphabet character
#[inline]
fn alpha() -> Parser<'static, u8, u8> {
    one_of(b"abcdefghijklmnopqrstuvwxyz") | one_of(b"ABCDEFGHIJKLMNOPQRSTUVWXYZ")
}

/// Parser that parses a single digit 0-9
#[inline]
fn digit() -> Parser<'static, u8, u8> {
    one_of(b"0123456789")
}

/// Parser that parses a single digit 1-9 (not 0)
#[inline]
fn non_0_digit() -> Parser<'static, u8, u8> {
    one_of(b"123456789")
}

/// Parser that parses 0 or more whitespace characters discards them. Include newlines and tabs.
fn ws() -> Parser<'static, u8, ()> {
    (one_of(b" \t\r\n").discard() | comment())
        .repeat(0..)
        .discard()
}

/// Parser for comments that matches on '//' and whatever until \r or \n, and discards everything
fn comment() -> Parser<'static, u8, ()> {
    (seq(b"//") + none_of(b"\r\n").repeat(0..) + one_of(b"\r\n")).discard()
}

/// Parser that parses a typical positive integer number
fn number() -> Parser<'static, u8, Expr> {
    let integer = (non_0_digit() - digit().repeat(0..)) | sym(b'0');
    let parsed = integer
        .collect()
        .convert(str::from_utf8)
        .convert(i32::from_str);
    parsed
        .with_span()
        .map(|(_span, v)| Expr { kind: Number(v) })
}

/// Parser that parses a symbol name. It must start with an alpha character, but subsequent
/// characters can be digits or "_" too.
fn name() -> Parser<'static, u8, String> {
    let chars = alpha() - (alpha() | digit() | sym(b'_')).repeat(0..);
    chars.collect().convert(|s| String::from_utf8(s.to_vec()))
}

/// Parser that parses an identifier and fails if identifier is a reserved keyword
fn identifier() -> Parser<'static, u8, Identifier> {
    name().convert(|name| {
        if RESERVED_KEYWORDS.contains(name.to_str().borrow()) {
            Err(format!(
                "Cannot use a reserved keyword as an identifier: {}",
                name
            ))
        } else {
            Ok(Identifier::Simple { name })
        }
    })
}

/// Parser that parses a name with an optional owner and returns an `OwnedIdentifier`.
/// I.e. "health" or "p1.health"
fn owned_identifier() -> Parser<'static, u8, Identifier> {
    let identifier = (name() - sym(b'.')).opt() + name();
    identifier
        .with_span()
        .map(|(_span, (owner, name))| Identifier::OptionalOwner { owner, name })
}

/// Parser that parses binary operators
fn binop() -> Parser<'static, u8, BinaryOpKind> {
    // When operators share a common prefix the longer one should appear first
    let op = seq(b"+")
        | seq(b"->")
        | seq(b"-")
        | seq(b"*")
        | seq(b"/")
        | seq(b"==")
        | seq(b"!=")
        | seq(b">=")
        | seq(b"<=")
        | seq(b">")
        | seq(b"<")
        | seq(b"&&")
        | seq(b"||")
        | seq(b"^");
    op.map(BinaryOpKind::from)
}

/// Combine a list of expressions and binary operators to a single `Expr` with correct
/// precedence and associativity. See https://en.wikipedia.org/wiki/Operator-precedence_parser
fn solve_binary_precedence(
    mut lhs: Expr,
    prec_min: i32,
    es: &mut Peekable<Drain<(BinaryOpKind, Expr)>>,
) -> Expr {
    // Peek at next operator. If it has a greater precedence that prec_min we take it
    while let Some((op, _)) = es.peek() {
        if prec_min <= precedence(op).0 {
            let (op, mut rhs) = es.next().unwrap();
            let Precedence(op_prec, _) = precedence(&op);
            // Peek at the next operator. If has an even greater precedence or similar precedence
            // and right-associative, then our rhs can consist of multiple expressions
            let mut next = es.peek();
            while let Some((op2, _)) = &next {
                let Precedence(op2_prec, op2_ass) = precedence(&op2);
                if op_prec < op2_prec || (op_prec == op2_prec && op2_ass == RightToLeft) {
                    // Built right hand side using recursion
                    rhs = solve_binary_precedence(rhs, op2_prec, es);
                    next = es.peek();
                } else {
                    break;
                }
            }
            // Combine lhs and rhs using the given binary operator
            lhs = Expr {
                kind: BinaryOp(op, Box::new(lhs), Box::new(rhs)),
            }
        } else {
            break;
        }
    }
    lhs
}

/// Parser that parses an expression
fn expr() -> Parser<'static, u8, Expr> {
    let tern = binary_expr() - ws() - sym(b'?') - ws() + binary_expr() - ws() - sym(b':') - ws()
        + binary_expr();
    tern.map(|((cond, then), els)| Expr {
        kind: TernaryIf(Box::new(cond), Box::new(then), Box::new(els)),
    }) | binary_expr()
}

/// Parser that parses an expression consisting of binary operators and primary expressions
fn binary_expr() -> Parser<'static, u8, Expr> {
    // TODO Spans and combining them
    let binexpr = primary_expr() + (ws() * binop() - ws() + primary_expr()).repeat(0..);
    binexpr.map(|(e, mut es)| solve_binary_precedence(e, 0, &mut es.drain(..).peekable()))
}

/// Parser that parses an expression with a unary operator
/// or a primary expression, i.e. number, identifier, or a parenthesised expression
fn primary_expr() -> Parser<'static, u8, Expr> {
    let neg = (sym(b'-') * call(primary_expr)).map(|e| Expr {
        kind: UnaryOp(Negation, Box::new(e)),
    });
    let not = (sym(b'!') * call(primary_expr)).map(|e| Expr {
        kind: UnaryOp(Not, Box::new(e)),
    });
    let num = number();
    let ident = owned_identifier().map(|i| Expr {
        kind: OwnedIdent(Box::new(i)),
    });
    let par = sym(b'(') * ws() * call(expr) - ws() - sym(b')');
    let min = seq(b"min") * ws() * type_min();
    let max = seq(b"max") * ws() * type_max();

    neg | not | num | min | max | ident | par
}

fn type_min() -> Parser<'static, u8, Expr> {
    let inner = list(call(expr), ws() * sym(b',') - ws());
    let methoded = sym(b'(') * ws() * inner - ws() - sym(b')');
    methoded.map(|min| Expr { kind: Min(min) })
}
fn type_max() -> Parser<'static, u8, Expr> {
    let inner = list(call(expr), ws() - sym(b',') - ws());
    let methoded = sym(b'(') * ws() * inner - ws() - sym(b')');
    methoded.map(|max| Expr { kind: Max(max) })
}

/// Parser that parses a type range, e.g. "`[0 .. max_health]`"
fn type_range() -> Parser<'static, u8, TypeRange> {
    let inner = expr() - ws() - seq(b"..") - ws() + expr();
    let bracked = sym(b'[') * ws() * inner - ws() - sym(b']');
    bracked.map(|(min, max)| TypeRange { min, max })
}

/// Parser that parses a variable, e.g.
/// "`health : [0 .. max_health] init max_health`"
fn var_decl() -> Parser<'static, u8, StateVarDecl> {
    let base = identifier() - ws() - sym(b':') - ws() + type_range();
    let init = seq(b"init") * ws() * expr();
    let whole = base - ws() + init;
    whole.map(|((name, range), init_e)| StateVarDecl {
        name,
        range,
        initial_value: init_e,
    })
}

/// Parser that parses a variable-change declaration, e.g.
/// /// "`health' = health - 1`"
fn var_change_decl() -> Parser<'static, u8, StateVarChangeDecl> {
    let name = identifier() - sym(b'\'');
    let change = name - ws() - sym(b'=') - ws() + expr();
    change.map(|(name, next_value)| StateVarChangeDecl { name, next_value })
}

/// Parser that parses a label declaration, e.g.
/// "`label alive = health > 0`"
fn label_decl() -> Parser<'static, u8, LabelDecl> {
    let label = seq(b"label") * ws() * identifier() - ws() - sym(b'=') - ws() + expr();
    label.map(|(name, condition)| LabelDecl { condition, name })
}

/// Parser that parses a const declaration, e.g.
/// "`const max_health = 1`"
fn const_decl() -> Parser<'static, u8, ConstDecl> {
    let con = seq(b"const") * ws() * identifier() - ws() - sym(b'=') - ws() + expr();
    con.map(|(name, definition)| ConstDecl { name, definition })
}

/// Parser that parses a relabelling, e.g.
/// "`[target1=p2, target2=p3]`"
fn relabelling() -> Parser<'static, u8, Relabeling> {
    let raw_case = identifier() - ws() - sym(b'=') - ws() + identifier();
    let case = raw_case.map(|(prev, new)| RelabelCase {
        prev_name: prev,
        new_name: new,
    });
    let inner = list(case, ws() * sym(b',') - ws());
    let whole = sym(b'[') * ws() * inner - ws() - sym(b']');
    whole.map(|cases| Relabeling {
        relabellings: cases,
    })
}

/// Parser that parses a player declaration, e.g.
/// "`player p1 = shooter [target1=p2, target2=p3]`"
fn player_decl() -> Parser<'static, u8, PlayerDecl> {
    let rhs = seq(b"player") * ws() * identifier();
    let lhs = identifier() - ws() + relabelling().opt();
    let whole = rhs - ws() - sym(b'=') - ws() + lhs;
    whole.map(|(name, (template, relabel))| PlayerDecl {
        name,
        template,
        relabeling: relabel.unwrap_or_else(|| Relabeling {
            relabellings: vec![],
        }),
    })
}

/// Parser that parses a transition declaration, e.g.
/// "`[shoot_right] health > 0 & target1.health > 0`"
fn transition_decl() -> Parser<'static, u8, TransitionDecl> {
    let name = sym(b'[') * ws() * identifier() - ws() - sym(b']');
    let whole = name - ws() + expr();
    whole.map(|(name, cond)| TransitionDecl {
        name,
        condition: cond,
    })
}

/// Parser that parses template declarations
fn template_decl() -> Parser<'static, u8, TemplateDecl> {
    let simple_decl = label_decl().map(|ld| Decl {
        kind: Label(Box::new(ld)),
    }) | var_decl().map(|vd| Decl {
        kind: StateVar(Box::new(vd)),
    }) | var_change_decl().map(|vcd| Decl {
        kind: StateVarChange(Box::new(vcd)),
    }) | transition_decl().map(|td| Decl {
        kind: Transition(Box::new(td)),
    });
    let inner_decls = (simple_decl.with_semi() - ws()).repeat(0..);
    let temp =
        seq(b"template") * ws() * identifier() - ws() + inner_decls - ws() - seq(b"endtemplate");
    temp.map(|(name, decls)| TemplateDecl { name, decls })
}

/// Parser that parses root level, i.e. all the global declarations
fn root() -> Parser<'static, u8, Root> {
    let simple_decl = label_decl().map(|ld| Decl {
        kind: Label(Box::new(ld)),
    }) | var_decl().map(|vd| Decl {
        kind: StateVar(Box::new(vd)),
    }) | var_change_decl().map(|vcd| Decl {
        kind: StateVarChange(Box::new(vcd)),
    }) | player_decl().map(|pd| Decl {
        kind: DeclKind::Player(Box::new(pd)),
    }) | const_decl().map(|cd| Decl {
        kind: Const(Box::new(cd)),
    });
    let any_decl = simple_decl.with_semi()
        | template_decl().map(|td| Decl {
            kind: Template(Box::new(td)),
        });
    let root = ws() * (any_decl - ws()).repeat(0..) - ws() - end();
    root.map(|decls| Root { decls })
}

/// Parse a LCGS program
pub fn parse_lcgs(input: &'static [u8]) -> pom::Result<Root> {
    root().parse(input)
}

#[cfg(test)]
mod tests {
    use crate::lcgs::ast::BinaryOpKind::*;

    use super::*;
<<<<<<< HEAD
    #[test]
    fn test_min_01() {
        let input = br"min(1,23)";
        let parser = expr();
        let rs = vec![
            Expr {
                kind: ExprKind::Number(1),
            },
            Expr {
                kind: ExprKind::Number(23),
            },
        ];
        assert_eq!(
            parser.parse(input),
            Ok(Expr {
                kind: ExprKind::Min(rs)
            })
        )
    }
    #[test]
    fn test_min_02() {
        let input = br"min(1,23,5)";
        let parser = expr();
        let rs = vec![
            Expr {
                kind: ExprKind::Number(1),
            },
            Expr {
                kind: ExprKind::Number(23),
            },
            Expr {
                kind: ExprKind::Number(5),
            },
        ];
        assert_eq!(
            parser.parse(input),
            Ok(Expr {
                kind: ExprKind::Min(rs)
            })
        )
    }
    #[test]
    fn test_min_03() {
        let input = br"min(1,23+5,5)";
        let parser = expr();
        let rs = vec![
            Expr {
                kind: ExprKind::Number(1),
            },
            Expr {
                kind: BinaryOp(
                    Addition,
                    Box::new(Expr { kind: Number(23) }),
                    Box::new(Expr { kind: Number(5) }),
                ),
            },
            Expr {
                kind: ExprKind::Number(5),
            },
        ];
        assert_eq!(
            parser.parse(input),
            Ok(Expr {
                kind: ExprKind::Min(rs)
            })
        )
    }
    #[test]
    fn test_min_04() {
        let input = br"min ( 1 , 5 )";
        let parser = expr();
        let rs = vec![
            Expr {
                kind: ExprKind::Number(1),
            },
            Expr {
                kind: ExprKind::Number(5),
            },
        ];
        assert_eq!(
            parser.parse(input),
            Ok(Expr {
                kind: ExprKind::Min(rs)
            })
        )
    }
    #[test]
    fn test_max_01() {
        let input = br"max(1,23)";
        let parser = expr();
        let rs = vec![
            Expr {
                kind: ExprKind::Number(1),
            },
            Expr {
                kind: ExprKind::Number(23),
            },
        ];
        assert_eq!(
            parser.parse(input),
            Ok(Expr {
                kind: ExprKind::Max(rs)
            })
        )
    }
    #[test]
    fn test_max_02() {
        let input = br"max(1,23,5)";
        let parser = expr();
        let rs = vec![
            Expr {
                kind: ExprKind::Number(1),
            },
            Expr {
                kind: ExprKind::Number(23),
            },
            Expr {
                kind: ExprKind::Number(5),
            },
        ];
        assert_eq!(
            parser.parse(input),
            Ok(Expr {
                kind: ExprKind::Max(rs)
            })
        )
    }
    #[test]
    fn test_max_03() {
        let input = br"max(1,23+5,5)";
        let parser = expr();
        let rs = vec![
            Expr {
                kind: ExprKind::Number(1),
            },
            Expr {
                kind: BinaryOp(
                    Addition,
                    Box::new(Expr { kind: Number(23) }),
                    Box::new(Expr { kind: Number(5) }),
                ),
            },
            Expr {
                kind: ExprKind::Number(5),
            },
        ];
        assert_eq!(
            parser.parse(input),
            Ok(Expr {
                kind: ExprKind::Max(rs)
            })
        )
    }
    #[test]
    fn test_max_04() {
        let input = br"max ( 1 , 5 )";
        let parser = expr();
        let rs = vec![
            Expr {
                kind: ExprKind::Number(1),
            },
            Expr {
                kind: ExprKind::Number(5),
            },
        ];
        assert_eq!(
            parser.parse(input),
            Ok(Expr {
                kind: ExprKind::Max(rs)
            })
        )
    }
=======
    use crate::lcgs::ast::Identifier::Simple;
>>>>>>> 309d2a34

    #[test]
    fn test_ident_01() {
        // Should be a valid identifier
        let input = br"abc_ident_1";
        let parser = owned_identifier();
        assert_eq!(
            parser.parse(input),
            Ok(Identifier::OptionalOwner {
                owner: None,
                name: "abc_ident_1".into()
            })
        );
    }

    #[test]
    fn test_ident_02() {
        // Identifier can't start with a digit
        let input = br"123abc";
        let parser = identifier();
        assert!(parser.parse(input).is_err())
    }

    #[test]
    fn test_ident_03() {
        // Should be a valid identifier with owner
        let input = br"player.variable";
        let parser = owned_identifier();
        assert_eq!(
            parser.parse(input),
            Ok(Identifier::OptionalOwner {
                owner: Some("player".into()),
                name: "variable".into()
            })
        );
    }

    #[test]
    fn test_ternary_01() {
        // Basic ternary if
        let input = br"1 ? 2 : 3";
        let parser = expr();
        assert_eq!(
            parser.parse(input),
            Ok(Expr {
                kind: TernaryIf(
                    Box::new(Expr { kind: Number(1) }),
                    Box::new(Expr { kind: Number(2) }),
                    Box::new(Expr { kind: Number(3) })
                )
            })
        );
    }

    #[test]
    fn test_ternary_02() {
        // Illegal ternary ifs
        let input = br"1 ? 0 : 3 ? 4 : 5";
        let parser = expr() - end();
        assert!(parser.parse(input).is_err());
    }

    #[test]
    fn test_ternary_03() {
        // Basic ternary if with binary and unary components
        let input = br"!1 ? 2 + 3 : 4";
        let parser = expr();
        assert_eq!(
            parser.parse(input),
            Ok(Expr {
                kind: TernaryIf(
                    Box::new(Expr {
                        kind: UnaryOp(Not, Box::new(Expr { kind: Number(1) }))
                    }),
                    Box::new(Expr {
                        kind: BinaryOp(
                            Addition,
                            Box::new(Expr { kind: Number(2) }),
                            Box::new(Expr { kind: Number(3) })
                        )
                    }),
                    Box::new(Expr { kind: Number(4) })
                )
            })
        );
    }

    #[test]
    fn test_add_01() {
        // Basic addition
        let input = br"1 + 2";
        let parser = expr();
        assert_eq!(
            parser.parse(input),
            Ok(Expr {
                kind: BinaryOp(
                    Addition,
                    Box::new(Expr { kind: Number(1) }),
                    Box::new(Expr { kind: Number(2) })
                )
            })
        );
    }

    #[test]
    fn test_add_02() {
        // Basic addition with three numbers
        let input = br"1 + 2 + 3";
        let parser = expr();
        assert_eq!(
            parser.parse(input),
            Ok(Expr {
                kind: BinaryOp(
                    Addition,
                    Box::new(Expr {
                        kind: BinaryOp(
                            Addition,
                            Box::new(Expr { kind: Number(1) }),
                            Box::new(Expr { kind: Number(2) })
                        )
                    }),
                    Box::new(Expr { kind: Number(3) })
                )
            })
        );
    }

    #[test]
    fn test_sub_01() {
        // Basic subtraction with three numbers
        let input = br"1 - 2 - 3";
        let parser = expr();
        assert_eq!(
            parser.parse(input),
            Ok(Expr {
                kind: BinaryOp(
                    Subtraction,
                    Box::new(Expr {
                        kind: BinaryOp(
                            Subtraction,
                            Box::new(Expr { kind: Number(1) }),
                            Box::new(Expr { kind: Number(2) })
                        )
                    }),
                    Box::new(Expr { kind: Number(3) })
                )
            })
        );
    }

    #[test]
    fn test_mul_01() {
        // Basic multiplications
        let input = br"1 * 2";
        let parser = expr();
        assert_eq!(
            parser.parse(input),
            Ok(Expr {
                kind: BinaryOp(
                    Multiplication,
                    Box::new(Expr { kind: Number(1) }),
                    Box::new(Expr { kind: Number(2) })
                )
            })
        );
    }

    #[test]
    fn test_mul_02() {
        // Basic multiplications with three numbers
        let input = br"1 * 2 * 3";
        let parser = expr();
        assert_eq!(
            parser.parse(input),
            Ok(Expr {
                kind: BinaryOp(
                    Multiplication,
                    Box::new(Expr {
                        kind: BinaryOp(
                            Multiplication,
                            Box::new(Expr { kind: Number(1) }),
                            Box::new(Expr { kind: Number(2) })
                        )
                    }),
                    Box::new(Expr { kind: Number(3) })
                )
            })
        );
    }

    #[test]
    fn test_div_01() {
        // Basic division with three numbers
        let input = br"1 / 2 / 3";
        let parser = expr();
        assert_eq!(
            parser.parse(input),
            Ok(Expr {
                kind: BinaryOp(
                    Division,
                    Box::new(Expr {
                        kind: BinaryOp(
                            Division,
                            Box::new(Expr { kind: Number(1) }),
                            Box::new(Expr { kind: Number(2) })
                        )
                    }),
                    Box::new(Expr { kind: Number(3) })
                )
            })
        );
    }

    #[test]
    fn test_neg_01() {
        // Simple negation
        let input = br"-2";
        let parser = expr();
        assert_eq!(
            parser.parse(input),
            Ok(Expr {
                kind: UnaryOp(Negation, Box::new(Expr { kind: Number(2) })),
            })
        );
    }

    #[test]
    fn test_neg_02() {
        // Mixed subtraction and negation
        let input = br"1 - -2";
        let parser = expr();
        assert_eq!(
            parser.parse(input),
            Ok(Expr {
                kind: BinaryOp(
                    Subtraction,
                    Box::new(Expr { kind: Number(1) },),
                    Box::new(Expr {
                        kind: UnaryOp(Negation, Box::new(Expr { kind: Number(2) })),
                    })
                )
            })
        );
    }

    #[test]
    fn test_unary_01() {
        // Multiple unary operators
        let input = br"!(-1 == -2)";
        let parser = expr();
        assert_eq!(
            parser.parse(input),
            Ok(Expr {
                kind: UnaryOp(
                    Not,
                    Box::new(Expr {
                        kind: BinaryOp(
                            Equality,
                            Box::new(Expr {
                                kind: UnaryOp(Negation, Box::new(Expr { kind: Number(1) }))
                            }),
                            Box::new(Expr {
                                kind: UnaryOp(Negation, Box::new(Expr { kind: Number(2) }))
                            }),
                        )
                    }),
                )
            })
        );
    }

    #[test]
    fn test_par_01() {
        // Parentheses should break precedence
        let input = br"(1 + 2) * 3";
        let parser = expr();
        assert_eq!(
            parser.parse(input),
            Ok(Expr {
                kind: BinaryOp(
                    Multiplication,
                    Box::new(Expr {
                        kind: BinaryOp(
                            Addition,
                            Box::new(Expr { kind: Number(1) }),
                            Box::new(Expr { kind: Number(2) })
                        )
                    }),
                    Box::new(Expr { kind: Number(3) }),
                )
            })
        );
    }

    #[test]
    fn test_add_mul_precedence_01() {
        // Precedence between addition and multiplication
        let input = br"1 + 2 * 3";
        let parser = expr();
        assert_eq!(
            parser.parse(input),
            Ok(Expr {
                kind: BinaryOp(
                    Addition,
                    Box::new(Expr { kind: Number(1) }),
                    Box::new(Expr {
                        kind: BinaryOp(
                            Multiplication,
                            Box::new(Expr { kind: Number(2) }),
                            Box::new(Expr { kind: Number(3) })
                        )
                    }),
                )
            })
        );
    }

    #[test]
    fn test_add_mul_precedence_02() {
        // Precedence between addition and multiplication
        let input = br"1 * 2 + 3 * 4 + 5";
        let parser = expr();
        assert_eq!(
            parser.parse(input),
            Ok(Expr {
                kind: BinaryOp(
                    Addition,
                    Box::new(Expr {
                        kind: BinaryOp(
                            Addition,
                            Box::new(Expr {
                                kind: BinaryOp(
                                    Multiplication,
                                    Box::new(Expr { kind: Number(1) }),
                                    Box::new(Expr { kind: Number(2) }),
                                )
                            }),
                            Box::new(Expr {
                                kind: BinaryOp(
                                    Multiplication,
                                    Box::new(Expr { kind: Number(3) }),
                                    Box::new(Expr { kind: Number(4) }),
                                )
                            })
                        )
                    }),
                    Box::new(Expr { kind: Number(5) }),
                )
            })
        );
    }

    #[test]
    fn test_precedence_01() {
        // Precedence between mathematical operators
        let input = br"1 * (2 + 3) / 4 + 5";
        let parser = expr();
        assert_eq!(
            parser.parse(input),
            Ok(Expr {
                kind: BinaryOp(
                    Addition,
                    Box::new(Expr {
                        kind: BinaryOp(
                            Division,
                            Box::new(Expr {
                                kind: BinaryOp(
                                    Multiplication,
                                    Box::new(Expr { kind: Number(1) }),
                                    Box::new(Expr {
                                        kind: BinaryOp(
                                            Addition,
                                            Box::new(Expr { kind: Number(2) }),
                                            Box::new(Expr { kind: Number(3) }),
                                        )
                                    }),
                                )
                            }),
                            Box::new(Expr { kind: Number(4) }),
                        )
                    }),
                    Box::new(Expr { kind: Number(5) }),
                )
            })
        );
    }

    #[test]
    fn test_precedence_02() {
        // Precedence between mathematical operators
        let input = br"1 < 2 * 3 && 4 -> 5";
        let parser = expr();
        assert_eq!(
            parser.parse(input),
            Ok(Expr {
                kind: BinaryOp(
                    Implication,
                    Box::new(Expr {
                        kind: BinaryOp(
                            And,
                            Box::new(Expr {
                                kind: BinaryOp(
                                    LessThan,
                                    Box::new(Expr { kind: Number(1) }),
                                    Box::new(Expr {
                                        kind: BinaryOp(
                                            Multiplication,
                                            Box::new(Expr { kind: Number(2) }),
                                            Box::new(Expr { kind: Number(3) }),
                                        )
                                    }),
                                )
                            }),
                            Box::new(Expr { kind: Number(4) }),
                        )
                    }),
                    Box::new(Expr { kind: Number(5) })
                )
            })
        );
    }

    #[test]
    fn test_type_range_01() {
        // Simple type range
        let input = br"[0..20]";
        let parser = type_range();
        assert_eq!(
            parser.parse(input),
            Ok(TypeRange {
                min: Expr { kind: Number(0) },
                max: Expr { kind: Number(20) },
            })
        );
    }

    #[test]
    fn test_type_range_02() {
        // Simple type range with spaces inside
        let input = br"[   0  ..  20  ]";
        let parser = type_range();
        assert_eq!(
            parser.parse(input),
            Ok(TypeRange {
                min: Expr { kind: Number(0) },
                max: Expr { kind: Number(20) },
            })
        );
    }

    #[test]
    fn test_var_decl_01() {
        // Simple var decl
        let input = br"health : [0 .. max_health] init max_health";
        let parser = var_decl();
        assert_eq!(
            parser.parse(input),
            Ok(StateVarDecl {
                name: Identifier::Simple {
                    name: "health".to_string()
                },
                range: TypeRange {
                    min: Expr { kind: Number(0) },
                    max: Expr {
                        kind: OwnedIdent(Box::new(Identifier::OptionalOwner {
                            owner: None,
                            name: "max_health".to_string(),
                        }))
                    },
                },
                initial_value: Expr {
                    kind: OwnedIdent(Box::new(Identifier::OptionalOwner {
                        owner: None,
                        name: "max_health".to_string(),
                    }))
                }
            })
        );
    }

    #[test]
    fn test_var_change_decl_01() {
        // Simple var change decl
        let input = br"health' = 2";
        let parser = var_change_decl();
        assert_eq!(
            parser.parse(input),
            Ok(StateVarChangeDecl {
                name: Identifier::Simple {
                    name: "health".to_string()
                },
                next_value: Expr { kind: Number(2) },
            })
        );
    }

    #[test]
    fn test_label_decl_01() {
        // Simple label decl
        let input = br"label alive = health";
        let parser = label_decl();
        assert_eq!(
            parser.parse(input),
            Ok(LabelDecl {
                condition: Expr {
                    kind: OwnedIdent(Box::new(Identifier::OptionalOwner {
                        owner: None,
                        name: "health".to_string(),
                    }))
                },
                name: Identifier::Simple {
                    name: "alive".to_string(),
                }
            })
        );
    }

    #[test]
    fn test_const_decl_01() {
        // Simple const decl
        let input = br"const max_health = 1";
        let parser = const_decl();
        assert_eq!(
            parser.parse(input),
            Ok(ConstDecl {
                name: Identifier::Simple {
                    name: "max_health".to_string(),
                },
                definition: Expr { kind: Number(1) }
            })
        );
    }

    #[test]
    fn test_relabelling_01() {
        // Empty relabelling
        let input = br"[]";
        let parser = relabelling();
        assert_eq!(
            parser.parse(input),
            Ok(Relabeling {
                relabellings: vec![]
            })
        );
    }

    #[test]
    fn test_relabelling_02() {
        // Simple relabelling
        let input = br"[target1=p2, target2=p3]";
        let parser = relabelling();
        assert_eq!(
            parser.parse(input),
            Ok(Relabeling {
                relabellings: vec![
                    RelabelCase {
                        prev_name: Identifier::Simple {
                            name: "target1".to_string()
                        },
                        new_name: Identifier::Simple {
                            name: "p2".to_string()
                        }
                    },
                    RelabelCase {
                        prev_name: Identifier::Simple {
                            name: "target2".to_string()
                        },
                        new_name: Identifier::Simple {
                            name: "p3".to_string()
                        }
                    }
                ]
            })
        );
    }

    #[test]
    fn test_player_decl_01() {
        // Simple player decl with no relabelling
        let input = br"player p1 = shooter";
        let parser = player_decl();
        assert_eq!(
            parser.parse(input),
            Ok(PlayerDecl {
                name: Identifier::Simple {
                    name: "p1".to_string()
                },
                template: Identifier::Simple {
                    name: "shooter".to_string()
                },
                relabeling: Relabeling {
                    relabellings: vec![]
                }
            })
        );
    }

    #[test]
    fn test_player_decl_02() {
        // Simple player decl
        let input = br"player p1 = shooter [target=p2]";
        let parser = player_decl();
        assert_eq!(
            parser.parse(input),
            Ok(PlayerDecl {
                name: Identifier::Simple {
                    name: "p1".to_string()
                },
                template: Identifier::Simple {
                    name: "shooter".to_string()
                },
                relabeling: Relabeling {
                    relabellings: vec![RelabelCase {
                        prev_name: Identifier::Simple {
                            name: "target".to_string()
                        },
                        new_name: Identifier::Simple {
                            name: "p2".to_string()
                        }
                    }]
                }
            })
        );
    }

    #[test]
    fn test_transition_decl_01() {
        // Simple transition decl
        let input = br"[shoot_right] 1";
        let parser = transition_decl();
        assert_eq!(
            parser.parse(input),
            Ok(TransitionDecl {
                name: Identifier::Simple {
                    name: "shoot_right".to_string()
                },
                condition: Expr { kind: Number(1) },
            })
        );
    }

    #[test]
    fn test_template_decl_01() {
        // Simple template decl
        let input = br#"template shooter

            health : [0 .. 9] init 9;
            health' = health - 1;

            label alive = health;

            [shoot_right] 1;
            [shoot_left] 1;

        endtemplate"#;
        let parser = template_decl();
        println!("{:?}", parser.parse(input));
        assert!(parser.parse(input).is_ok());
    }

    #[test]
    fn test_root_01() {
        // Simple root
        let input = br#"
        const max_health = 1;

        player p1 = shooter [target1=p2];
        player p2 = shooter [target1=p1];

        template shooter

            health : [0 .. max_health] init max_health;
            health' = health - 1;

            label alive = health;

            [wait] 1;

        endtemplate
        "#;
        let parser = root();
        println!("{:?}", parser.parse(input));
        assert!(parser.parse(input).is_ok());
    }

    #[test]
    fn test_reserved_keyword_01() {
        let input = br"legal_ident";
        let parser = identifier();
        assert!(parser.parse(input).is_ok());
    }

    #[test]
    fn test_reserved_keyword_02() {
        let input = br"label;";
        let parser = identifier();
        assert!(parser.parse(input).is_err());
    }

    #[test]
    fn test_reserved_keyword_03() {
        for RESERVED_KEYWORD in RESERVED_KEYWORDS.iter() {
            let parser = identifier();
            assert!(parser.parse(RESERVED_KEYWORD.as_bytes()).is_err());
        }
    }

    fn test_comment_01() {
        let input = br"//hunter2 is absolutely not my password";
        let parser = ws();
        assert!(parser.parse(input).is_ok())
    }

    #[test]
    fn test_comment_02() {
        let input = br#"/hunter2 is absolutely not my password
        const max_health = 1;"#;
        let parser = root();
        assert!(parser.parse(input).is_err())
    }

    #[test]
    fn test_comment_03() {
        let input = br#"//hunter2 is absolutely not my password
        const max_health = 1;"#;
        let parser = root();

        assert_eq!(
            parser.parse(input),
            Ok(Root {
                decls: vec![Decl {
                    kind: Const(Box::new(ConstDecl {
                        name: Identifier::Simple {
                            name: "max_health".to_string(),
                        },
                        definition: Expr { kind: Number(1) },
                    }))
                }]
            })
        );
    }

    #[test]
    fn test_comment_04() {
        let input = br#"//const max_health = 1;
        const asd = 2;
        "#;
        let parser = root();
        assert_eq!(parser.parse(input).unwrap().decls.len(), 1)
    }

    #[test]
    fn test_comment_05() {
        let input = br#"const max_health = 1; // hunter2
        const vvvv = 1;"#;
        let parser = root();
        assert!(parser.parse(input).is_ok());
        assert_eq!(parser.parse(input).unwrap().decls.len(), 2);
    }
}<|MERGE_RESOLUTION|>--- conflicted
+++ resolved
@@ -377,7 +377,8 @@
     use crate::lcgs::ast::BinaryOpKind::*;
 
     use super::*;
-<<<<<<< HEAD
+    use crate::lcgs::ast::Identifier::Simple;
+
     #[test]
     fn test_min_01() {
         let input = br"min(1,23)";
@@ -397,6 +398,7 @@
             })
         )
     }
+
     #[test]
     fn test_min_02() {
         let input = br"min(1,23,5)";
@@ -419,6 +421,7 @@
             })
         )
     }
+
     #[test]
     fn test_min_03() {
         let input = br"min(1,23+5,5)";
@@ -445,6 +448,7 @@
             })
         )
     }
+
     #[test]
     fn test_min_04() {
         let input = br"min ( 1 , 5 )";
@@ -464,6 +468,7 @@
             })
         )
     }
+
     #[test]
     fn test_max_01() {
         let input = br"max(1,23)";
@@ -483,6 +488,7 @@
             })
         )
     }
+
     #[test]
     fn test_max_02() {
         let input = br"max(1,23,5)";
@@ -505,6 +511,7 @@
             })
         )
     }
+
     #[test]
     fn test_max_03() {
         let input = br"max(1,23+5,5)";
@@ -531,6 +538,7 @@
             })
         )
     }
+
     #[test]
     fn test_max_04() {
         let input = br"max ( 1 , 5 )";
@@ -550,9 +558,6 @@
             })
         )
     }
-=======
-    use crate::lcgs::ast::Identifier::Simple;
->>>>>>> 309d2a34
 
     #[test]
     fn test_ident_01() {
