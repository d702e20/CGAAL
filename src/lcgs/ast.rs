--- conflicted
+++ resolved
@@ -22,7 +22,6 @@
 /// Every kind of declaration
 #[derive(Debug, Eq, PartialEq, Clone)]
 pub enum DeclKind {
-<<<<<<< HEAD
     Const(Box<ConstDecl>),
     Label(Box<LabelDecl>),
     StateVar(Box<StateVarDecl>),
@@ -30,29 +29,6 @@
     Player(Box<PlayerDecl>),
     Template(Box<TemplateDecl>),
     Transition(Box<TransitionDecl>),
-=======
-    Const(Rc<ConstDecl>),
-    Label(Rc<LabelDecl>),
-    StateVar(Rc<StateVarDecl>),
-    StateVarChange(Rc<StateVarChangeDecl>),
-    Player(Rc<PlayerDecl>),
-    Template(Rc<TemplateDecl>),
-    Transition(Rc<TransitionDecl>),
-}
-
-/// An identifier with an optional owner, eg "`p1.health`". In this language we only ever
-/// have two scopes, template or global. Templates are essentially player types, so once
-/// instantiated, the player will own an instance of each declaration inside the template.
-/// Hence, identifier inside expressions can refer to a specific owner (the name in front
-/// of the dot in "`p1.health`". If the owner is omitted, the owner is either the current
-/// template (if such declaration exists) or the global scope.
-#[derive(Debug, Eq, PartialEq)]
-pub struct OwnedIdentifier {
-    /// The owner of the declaration, i.e. the name in front of the dot in "`p1.health`".
-    /// None implies that the owner is the current template or global
-    pub owner: Option<String>,
-    pub name: String,
->>>>>>> 1be7d3a1
 }
 
 impl DeclKind {
@@ -190,17 +166,10 @@
 #[derive(Debug, Eq, PartialEq, Clone)]
 pub enum ExprKind {
     Number(i32),
-<<<<<<< HEAD
     OwnedIdent(Box<Identifier>),
     UnaryOp(UnaryOpKind, Box<Expr>),
     BinaryOp(BinaryOpKind, Box<Expr>, Box<Expr>),
     TernaryIf(Box<Expr>, Box<Expr>, Box<Expr>),
-=======
-    OwnedIdent(Rc<OwnedIdentifier>),
-    UnaryOp(UnaryOpKind, Rc<Expr>),
-    BinaryOp(BinaryOpKind, Rc<Expr>, Rc<Expr>),
-    TernaryIf(Rc<Expr>, Rc<Expr>, Rc<Expr>),
->>>>>>> 1be7d3a1
 }
 
 /// Unary operators
@@ -238,7 +207,6 @@
     Implication,
 }
 
-<<<<<<< HEAD
 impl BinaryOpKind {
     pub fn as_fn(&self) -> fn(i32, i32) -> i32 {
         match self {
@@ -260,8 +228,6 @@
     }
 }
 
-=======
->>>>>>> 1be7d3a1
 impl From<&[u8]> for BinaryOpKind {
     fn from(op: &[u8]) -> BinaryOpKind {
         match op {
