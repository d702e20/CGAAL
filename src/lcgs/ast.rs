--- conflicted
+++ resolved
@@ -157,12 +157,7 @@
 #[derive(Debug, Eq, PartialEq)]
 pub enum ExprKind {
     Number(i32),
-<<<<<<< HEAD
     OwnedIdent(Rc<OwnedIdentifier>),
-    Negation(Rc<Expr>),
-=======
-    Ident(Rc<Identifier>),
->>>>>>> f2903ec4
     UnaryOp(UnaryOpKind, Rc<Expr>),
     BinaryOp(BinaryOpKind, Rc<Expr>, Rc<Expr>),
     TernaryIf(Rc<Expr>, Rc<Expr>, Rc<Expr>),
