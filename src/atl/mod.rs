--- conflicted
+++ resolved
@@ -1,11 +1,4 @@
-<<<<<<< HEAD
-mod common;
-pub(crate) mod dependencygraph;
-pub(crate) mod formula;
-pub(crate) mod gamestructure;
-=======
 pub mod common;
 pub mod dependencygraph;
 pub mod formula;
-pub mod gamestructure;
->>>>>>> 153df231
+pub mod gamestructure;