extern crate num_cpus;
#[macro_use]
extern crate serde;
#[macro_use]
extern crate lazy_static;
#[macro_use]
extern crate tracing;

use std::collections::hash_map::RandomState;
use std::collections::HashSet;
use std::error::Error;
use std::fmt::Debug;
use std::fs::File;
use std::io::{stdout, Read, Write};
use std::process::exit;
use std::sync::Arc;

use clap::{App, Arg, ArgMatches, SubCommand};

use crate::atl::dependencygraph::{ATLDependencyGraph, ATLVertex};
use crate::atl::formula::Phi;
use crate::atl::gamestructure::{EagerGameStructure, GameStructure};
use crate::common::Edges;
use crate::edg::{distributed_certain_zero, Vertex};
use crate::lcgs::ir::intermediate::IntermediateLCGS;
use crate::lcgs::parse::parse_lcgs;
use crate::printer::print_graph;
use tracing::trace;

mod atl;
mod com;
mod common;
mod distterm;
mod edg;
mod lcgs;
mod printer;

const PKG_NAME: &str = env!("CARGO_PKG_NAME");
const AUTHORS: &str = env!("CARGO_PKG_AUTHORS");
const VERSION: &str = env!("CARGO_PKG_VERSION");

#[derive(Clone, Debug)]
struct EmptyGraph {}

impl Vertex for i32 {}

impl edg::ExtendedDependencyGraph<i32> for EmptyGraph {
    fn succ(&self, _vert: &i32) -> HashSet<Edges<i32>, RandomState> {
        HashSet::new()
    }
}

#[tracing::instrument]
fn main() -> Result<(), Box<dyn Error>> {
    let args = parse_arguments();

    setup_tracing(&args);
    trace!(?args, "commandline arguments");

    let formula_path = args.value_of("formula").unwrap();
    let input_model_path = args.value_of("input_model").unwrap();
    let model_type = match args.value_of("model_type") {
        Some("lcgs") => "lcgs",
        Some("json") => "json",
        None => {
            // Infer model type from file extension
            let model_path = args.value_of("input_model").unwrap();
            if model_path.ends_with(".lcgs") {
                "lcgs"
            } else if model_path.ends_with(".json") {
                "json"
            } else {
                eprintln!(
                    "Cannot infer model type from file the extension. You can specify it with '--model_type=MODEL_TYPE'"
                );
                exit(1)
            }
        }
        Some(model_type) => {
            eprintln!("Model type '{:?}' is not supported", model_type);
            exit(1);
        }
    };

    match args.subcommand() {
        ("solver", Some(_args)) => {
            // Generic start function for use with `load` that start model checking with `distributed_certain_zero`
            fn check_model<G>(graph: ATLDependencyGraph<G>, v0: ATLVertex)
            where
                G: GameStructure + Send + Sync + Clone + Debug + 'static,
            {
                let result = distributed_certain_zero(graph, v0, num_cpus::get() as u64);
                println!("Result: {}", result);
            }

            load(
                model_type,
                input_model_path,
                formula_path,
                |graph, formula| {
                    let v0 = ATLVertex::FULL { state: 0, formula };
                    check_model(graph, v0);
                },
                |graph, formula| {
                    let v0 = ATLVertex::FULL {
                        state: graph.game_structure.initial_state_index(),
                        formula,
                    };
                    check_model(graph, v0);
                },
            )
        }
        ("graph", Some(args)) => {
            // Generic start function for use with `load` that starts the graph printer
            fn print_model<G: GameStructure>(
                graph: ATLDependencyGraph<G>,
                v0: ATLVertex,
                output: Option<&str>,
            ) {
                let output: Box<dyn Write> = match output {
                    Some(path) => {
                        let file = File::create(path).unwrap_or_else(|err| {
                            eprintln!("Failed to create output file\n\nError:\n{}", err);
                            exit(1);
                        });
                        Box::new(file)
                    }
                    _ => Box::new(stdout()),
                };

                print_graph(graph, v0, output).unwrap();
            }

            load(
                model_type,
                input_model_path,
                formula_path,
                |graph, formula| {
                    let v0 = ATLVertex::FULL { state: 0, formula };
                    print_model(graph, v0, args.value_of("output"));
                },
                |graph, formula| {
                    let v0 = ATLVertex::FULL {
                        state: graph.game_structure.initial_state_index(),
                        formula,
                    };
                    print_model(graph, v0, args.value_of("output"));
                },
            )
        }
        _ => (),
    };
    Ok(())
}

/// Reads a formula in JSON format from a file.
/// This function will exit the program if it encounters an error.
fn load_formula(path: &str) -> Arc<Phi> {
    let mut file = File::open(path).unwrap_or_else(|err| {
        eprintln!("Failed to open formula file\n\nError:\n{}", err);
        exit(1);
    });
    let mut formula = String::new();
    file.read_to_string(&mut formula).unwrap_or_else(|err| {
        eprintln!("Failed to read formula file\n\nError:\n{}", err);
        exit(1);
    });
    serde_json::from_str(formula.as_str()).unwrap_or_else(|err| {
        eprintln!("Failed to deserialize formula\n\nError:\n{}", err);
        exit(1);
    })
}

/// Loads a model and a formula from files, and then call the handler function with the loaded model and formula.
fn load<R, J, L>(
    model_type: &str,
    game_structure_path: &str,
    formula_path: &str,
    handle_json: J,
    handle_lcgs: L,
) -> R
where
    J: FnOnce(ATLDependencyGraph<EagerGameStructure>, Arc<Phi>) -> R,
    L: FnOnce(ATLDependencyGraph<IntermediateLCGS>, Arc<Phi>) -> R,
{
    // Open the input model file
    let mut file = File::open(game_structure_path).unwrap_or_else(|err| {
        eprintln!("Failed to open input model\n\nError:\n{}", err);
        exit(1);
    });
    // Read the input model from the file into memory
    let mut content = String::new();
    file.read_to_string(&mut content).unwrap_or_else(|err| {
        eprintln!("Failed to read input model\n\nError:\n{}", err);
        exit(1);
    });

<<<<<<< HEAD
fn model_check_lazy_cgs_bench(model: &str, formula: &str) {
    let game_structure = load_json_cgs(model);

    // Load formula from json
    let mut file = File::open(formula).unwrap();
    let mut formula = String::new();
    file.read_to_string(&mut formula).unwrap();
    let formula: Arc<Phi> = serde_json::from_str(formula.as_str()).unwrap();

    let v0 = game_structure.initial_state_index();

    // Run algorithm to solve
    Ok(edg::distributed_certain_zero(
        ATLDependencyGraph { game_structure },
        ATLVertex::FULL { state: v0, formula },
        num_cpus::get() as u64,
    ));
}

/// Loads the given "input_model" as an LCGS program, then evaluates the given "formula" starting
/// from the initial state given in the LCGS program.
fn model_check_lazy_cgs(args: &ArgMatches) -> Result<VertexAssignment, Box<dyn Error>> {
    let game_structure = load_lazy_cgs(args.value_of("input_model").unwrap());
=======
    // Depending on which model_type is specified, use the relevant parsing logic
    match model_type {
        "json" => {
            let game_structure = serde_json::from_str(content.as_str()).unwrap_or_else(|err| {
                eprintln!("Failed to deserialize input model\n\nError:\n{}", err);
                exit(1);
            });
            let graph = ATLDependencyGraph { game_structure };
>>>>>>> d4432e6e

            let formula = load_formula(formula_path);

            handle_json(graph, formula)
        }
        "lcgs" => {
            let lcgs = parse_lcgs(&content).unwrap_or_else(|err| {
                eprintln!("Failed to parse the LCGS program\n\nError:\n{}", err);
                exit(1);
            });
            let game_structure = IntermediateLCGS::create(lcgs).unwrap_or_else(|_err| {
                eprintln!("Invalid LCGS program");
                exit(1);
            });
            let graph = ATLDependencyGraph { game_structure };

            let formula = load_formula(formula_path);

            handle_lcgs(graph, formula)
        }
        &_ => {
            eprintln!("Model type '{:?}' not supported", model_type);
            exit(1)
        }
    }
}

/// Define and parse command line arguments
fn parse_arguments() -> ArgMatches<'static> {
    fn build_common_arguments<'a>(builder: clap::App<'a, 'a>) -> App<'a, 'a> {
        builder
            .arg(
                Arg::with_name("input_model")
                    .short("m")
                    .long("model")
                    .env("INPUT_MODEL")
                    .required(true)
                    .help("The input file to generate model from"),
            )
            .arg(
                Arg::with_name("model_type")
                    .short("t")
                    .long("model-type")
                    .env("MODEL_TYPE")
                    .help("The type of input file given {{lcgs, json}}"),
            )
            .arg(
                Arg::with_name("formula")
                    .short("f")
                    .long("formula")
                    .env("FORMULA")
                    .required(true)
                    .help("The formula to check for"),
            )
            .arg(
                Arg::with_name("output")
                    .short("o")
                    .long("output")
                    .env("OUTPUT")
                    .help("The path to write output to"),
            )
    }

    App::new(PKG_NAME)
        .version(VERSION)
        .author(AUTHORS)
        .arg(
            Arg::with_name("log_filter")
                .short("l")
                .long("log-filter")
                .env("RUST_LOG")
                .default_value("warn")
                .help("Comma separated list of filter directives"),
        )
        .subcommand(build_common_arguments(SubCommand::with_name("solver")))
        .subcommand(build_common_arguments(SubCommand::with_name("graph")))
        .get_matches()
}

fn setup_tracing(args: &ArgMatches) {
    // Configure a filter for tracing data if one have been set
    if let Some(filter) = args.value_of("log_filter") {
        let filter = tracing_subscriber::EnvFilter::try_new(filter).unwrap_or_else(|err| {
            eprintln!("Invalid log filter\n{}", err);
            exit(1);
        });
        tracing_subscriber::fmt().with_env_filter(filter).init()
    } else {
        tracing_subscriber::fmt().init()
    }
}<|MERGE_RESOLUTION|>--- conflicted
+++ resolved
@@ -195,31 +195,6 @@
         exit(1);
     });
 
-<<<<<<< HEAD
-fn model_check_lazy_cgs_bench(model: &str, formula: &str) {
-    let game_structure = load_json_cgs(model);
-
-    // Load formula from json
-    let mut file = File::open(formula).unwrap();
-    let mut formula = String::new();
-    file.read_to_string(&mut formula).unwrap();
-    let formula: Arc<Phi> = serde_json::from_str(formula.as_str()).unwrap();
-
-    let v0 = game_structure.initial_state_index();
-
-    // Run algorithm to solve
-    Ok(edg::distributed_certain_zero(
-        ATLDependencyGraph { game_structure },
-        ATLVertex::FULL { state: v0, formula },
-        num_cpus::get() as u64,
-    ));
-}
-
-/// Loads the given "input_model" as an LCGS program, then evaluates the given "formula" starting
-/// from the initial state given in the LCGS program.
-fn model_check_lazy_cgs(args: &ArgMatches) -> Result<VertexAssignment, Box<dyn Error>> {
-    let game_structure = load_lazy_cgs(args.value_of("input_model").unwrap());
-=======
     // Depending on which model_type is specified, use the relevant parsing logic
     match model_type {
         "json" => {
@@ -228,7 +203,6 @@
                 exit(1);
             });
             let graph = ATLDependencyGraph { game_structure };
->>>>>>> d4432e6e
 
             let formula = load_formula(formula_path);
 
