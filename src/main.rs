--- conflicted
+++ resolved
@@ -30,39 +30,15 @@
 mod edg;
 mod lcgs;
 
-<<<<<<< HEAD
-fn main() -> Result<(), Box<dyn Error>> {
-    let mut file = File::open("./test.json")?;
-    let mut game_structure = String::new();
-    file.read_to_string(&mut game_structure)?;
-    let game_structure: EagerGameStructure = serde_json::from_str(game_structure.as_str())?;
-=======
+
 const PKG_NAME: &'static str = env!("CARGO_PKG_NAME");
 const AUTHORS: &'static str = env!("CARGO_PKG_AUTHORS");
 const VERSION: &'static str = env!("CARGO_PKG_VERSION");
 
 #[derive(Clone, Debug)]
 struct EmptyGraph {}
->>>>>>> 5fadca5d
 
-    let mut file = File::open("./test-formula.json")?;
-    let mut formula = String::new();
-    file.read_to_string(&mut formula)?;
-    let formula: Arc<Phi> = serde_json::from_str(formula.as_str())?;
 
-<<<<<<< HEAD
-    let graph = ATLDependencyGraph {
-        game_structure,
-    };
-
-    let result = edg::distributed_certain_zero(graph, ATLVertex::FULL {
-        state: 0,
-        formula,
-    }, num_cpus::get() as u64);
-    println!("{:?}", result);
-
-    Ok(())
-=======
 fn main() {
     let args = parse();
 
@@ -81,9 +57,35 @@
                 exit(1);
             }
         })) {
-        info!("Model checking on formula: {:?}", args.value_of("formula"));
-        edg::distributed_certain_zero(EmptyGraph {}, 0, num_cpus::get() as u64);
+    model_check(args); // not sure whether this requires match on Result
     }
+}
+
+
+fn model_check(args: ArgMatches) -> Result<(), Box<dyn Error>> {
+    info!("Model checking on formula: {:?}", args.value_of("formula"));
+
+    let mut file = File::open(args.value_of("json_model").unwrap())?;
+    let mut game_structure = String::new();
+    file.read_to_string(&mut game_structure)?;
+    let game_structure: EagerGameStructure = serde_json::from_str(game_structure.as_str())?;
+
+    let mut file = File::open(args.value_of("json_formula").unwrap())?;
+    let mut formula = String::new();
+    file.read_to_string(&mut formula)?;
+    let formula: Arc<Phi> = serde_json::from_str(formula.as_str())?;
+
+    let graph = ATLDependencyGraph {
+        game_structure,
+    };
+
+    let result = edg::distributed_certain_zero(graph, ATLVertex::FULL {
+        state: 0,
+        formula,
+    }, num_cpus::get() as u64);
+    println!("{:?}", result);
+
+    Ok(())
 }
 
 /// Define and parse command line arguments
@@ -103,12 +105,12 @@
             .help("The input file to generate model from"))
         .arg(Arg::with_name("json_model")
             .short("j")
-            .long("json")
+            .long("json-model")
             .env("INPUT_JSON")
             .help("Path to the model in JSON format"))
         .arg(Arg::with_name("json_formula")
             .short("r")
-            .long("jsonformula")
+            .long("json-formula")
             .env("JSON_FORMULA")
             .help("Path to a JSON formatted formula that will be checked against the model"))
         .arg(Arg::with_name("log-level")
@@ -161,5 +163,4 @@
         )
             .unwrap()
     }
->>>>>>> 5fadca5d
 }