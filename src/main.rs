--- conflicted
+++ resolved
@@ -1,12 +1,6 @@
-<<<<<<< HEAD
 #![feature(test)]
+extern crate num_cpus;
 extern crate test;
-#[macro_use]
-extern crate log;
-extern crate log4rs;
-=======
->>>>>>> 5054319a
-extern crate num_cpus;
 #[macro_use]
 extern crate serde;
 #[macro_use]
