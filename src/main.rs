--- conflicted
+++ resolved
@@ -9,12 +9,8 @@
 extern crate tracing;
 
 use std::collections::hash_map::RandomState;
-<<<<<<< HEAD
-use std::collections::HashSet;
+use std::collections::{HashMap, HashSet};
 use std::error::Error;
-=======
-use std::collections::{HashMap, HashSet};
->>>>>>> 32bc8722
 use std::fmt::Debug;
 use std::fs::File;
 use std::io::{stdout, Read, Write};
@@ -62,17 +58,18 @@
     }
 }
 
-<<<<<<< HEAD
+/// The formula types that the system supports
+#[derive(Copy, Clone, Eq, PartialEq, Debug)]
 enum FormulaFormat {
     JSON,
     ATL,
-=======
+}
+
 /// The model types that the system supports
 #[derive(Copy, Clone, Eq, PartialEq, Debug)]
 enum ModelType {
     JSON,
     LCGS,
->>>>>>> 32bc8722
 }
 
 #[tracing::instrument]
@@ -89,60 +86,28 @@
     setup_tracing(&args);
     trace!(?args, "commandline arguments");
 
-<<<<<<< HEAD
     let subargs = args.subcommand().1.unwrap();
 
-    let input_model_path = subargs.value_of("input_model").unwrap();
-    let model_type = match subargs.value_of("model_type") {
-        Some("lcgs") => "lcgs",
-        Some("json") => "json",
-        None => {
-            // Infer model type from file extension
-            let model_path = subargs.value_of("input_model").unwrap();
-            if model_path.ends_with(".lcgs") {
-                "lcgs"
-            } else if model_path.ends_with(".json") {
-                "json"
-            } else {
-                eprintln!(
-                    "Cannot infer model type from file the extension. You can specify it with '--model_type=MODEL_TYPE'"
-                );
-                exit(1)
-            }
-        }
-        Some(model_type) => {
-            eprintln!("Model type '{:?}' is not supported", model_type);
-            exit(1);
-        }
-    };
     let formula_format = match subargs.value_of("formula_format") {
         Some("json") => FormulaFormat::JSON,
         Some("atl") => FormulaFormat::ATL,
         // Default value in case user did not give one
         None => FormulaFormat::ATL,
         _ => {
-            eprintln!("Invalid formula format specified");
-            exit(1)
+            return Err(format!("Invalid formula format specified"));
         }
     };
 
     match args.subcommand() {
         ("index", Some(_number_args)) => {
-            // Get the indexes for the players and labels
-=======
-    match args.subcommand() {
-        ("numbers", Some(number_args)) => {
             // Display the indexes for the players and labels
 
             let input_model_path = number_args.value_of("input_model").unwrap();
             let model_type = get_model_type_from_args(&number_args)?;
 
             if model_type != ModelType::LCGS {
-                return Err(format!(
-                    "The 'numbers' command is only valid for LCGS models"
-                ));
-            }
->>>>>>> 32bc8722
+                return Err(format!("The 'index' command is only valid for LCGS models"));
+            }
 
             // Open the input model file
             let mut file = File::open(input_model_path)
@@ -159,7 +124,6 @@
             let ir = IntermediateLCGS::create(lcgs)
                 .map_err(|err| format!("Invalid LCGS program.\n{}", err))?;
 
-<<<<<<< HEAD
             println!("Players:");
             for player in &ir.get_player() {
                 println!("{} : {}", player.get_name(), player.index())
@@ -173,33 +137,11 @@
                         println!("{} : {}", &label_symbol.name, label.index)
                     } else {
                         println!("{} : {}", &label_symbol, label.index)
-=======
-            let player_id = ir
-                .get_player()
-                .iter()
-                .enumerate()
-                .map(|(i, player)| (player.get_name(), i))
-                .collect::<HashMap<String, usize>>();
-
-            let labels = ir.get_labels();
-            let mut labels = labels
-                .iter()
-                .enumerate()
-                .collect::<Vec<(usize, &SymbolIdentifier)>>();
-            labels.sort_by_key(|(_, label)| &label.owner);
-
-            let mut current_owner = None;
-            for (i, symbol) in labels {
-                if Some(&symbol.owner) != current_owner {
-                    match &symbol.owner {
-                        Owner::Player(player) => {
-                            println!("name: {:?}, id: {}", symbol.owner, player_id[player])
-                        }
-                        Owner::Global => println!("name: {:?}", symbol.owner),
->>>>>>> 32bc8722
                     }
                 }
             }
+
+            Ok(())
         }
         ("solver", Some(solver_args)) => {
             let input_model_path = solver_args.value_of("input_model").unwrap();
@@ -224,23 +166,15 @@
                 model_type,
                 input_model_path,
                 formula_path,
-<<<<<<< HEAD
                 formula_format,
                 |graph, formula, raw_phi| {
-=======
-                |graph, formula| {
                     println!("Checking the formula: {}", formula);
->>>>>>> 32bc8722
                     let v0 = ATLVertex::FULL { state: 0, formula };
                     println!("Solving: {}", raw_phi);
                     check_model(graph, v0, threads);
                 },
-<<<<<<< HEAD
                 |graph, formula, raw_phi| {
-=======
-                |graph, formula| {
                     println!("Checking the formula: {}", formula);
->>>>>>> 32bc8722
                     let v0 = ATLVertex::FULL {
                         state: graph.game_structure.initial_state_index(),
                         formula,
@@ -284,24 +218,16 @@
                     formula_format,
                     |graph, formula, raw_phi| {
                         let v0 = ATLVertex::FULL { state: 0, formula };
-<<<<<<< HEAD
                         println!("Printing graph for: {}", raw_phi);
-                        print_model(graph, v0, subargs.value_of("output"));
-=======
                         print_model(graph, v0, graph_args.value_of("output"));
->>>>>>> 32bc8722
                     },
                     |graph, formula, raw_phi| {
                         let v0 = ATLVertex::FULL {
                             state: graph.game_structure.initial_state_index(),
                             formula,
                         };
-<<<<<<< HEAD
                         println!("Printing graph for: {}", raw_phi);
-                        print_model(graph, v0, subargs.value_of("output"));
-=======
                         print_model(graph, v0, graph_args.value_of("output"));
->>>>>>> 32bc8722
                     },
                 )?
             }
@@ -311,7 +237,6 @@
     Ok(())
 }
 
-<<<<<<< HEAD
 /// Reads a formula in JSON format from a file and returns the formula as a string
 /// and as a parsed Phi struct.
 /// This function will exit the program if it encounters an error.
@@ -348,7 +273,8 @@
     raw_phi = raw_phi.trim().to_string();
 
     return (raw_phi, phi);
-=======
+}
+
 /// Determine the model type (either "json" or "lcgs") by reading the the
 /// --model_type argument or inferring it from the model's path extension.  
 fn get_model_type_from_args(args: &ArgMatches) -> Result<ModelType, String> {
@@ -368,21 +294,6 @@
         }
         Some(model_type) => Err(format!("Model type '{:?}' is not supported", model_type)),
     }
-}
-
-/// Reads a formula in JSON format from a file.
-/// This function will exit the program if it encounters an error.
-fn load_formula(path: &str) -> Result<Arc<Phi>, String> {
-    let mut file =
-        File::open(path).map_err(|err| format!("Failed to open formula file.\n{}", err))?;
-
-    let mut formula = String::new();
-    file.read_to_string(&mut formula)
-        .map_err(|err| format!("Failed to read formula file.\n{}", err))?;
-
-    serde_json::from_str(formula.as_str())
-        .map_err(|err| format!("Failed to deserialize formula.\n{}", err))
->>>>>>> 32bc8722
 }
 
 /// Loads a model and a formula from files, and then call the handler function with the loaded model and formula.
@@ -408,57 +319,26 @@
 
     // Depending on which model_type is specified, use the relevant parsing logic
     match model_type {
-<<<<<<< HEAD
-        "json" => {
-            let game_structure = serde_json::from_str(content.as_str()).unwrap_or_else(|err| {
-                eprintln!("Failed to deserialize input model\n\nError:\n{}", err);
-                exit(1);
-            });
-
-            let (raw_phi, phi) = load_formula(formula_path, formula_format, &game_structure);
-            let graph = ATLDependencyGraph { game_structure };
-
-            handle_json(graph, phi, raw_phi)
-        }
-        "lcgs" => {
-            let lcgs = parse_lcgs(&content).unwrap_or_else(|err| {
-                eprintln!("Failed to parse the LCGS program\nError: {}", err);
-                exit(1);
-            });
-            let game_structure = IntermediateLCGS::create(lcgs).unwrap_or_else(|err| {
-                eprintln!("Invalid LCGS program.\n{}", err);
-                exit(1);
-            });
-
-            let (raw_phi, phi) = load_formula(formula_path, formula_format, &game_structure);
-            let graph = ATLDependencyGraph { game_structure };
-
-            handle_lcgs(graph, phi, raw_phi)
-        }
-        &_ => {
-            eprintln!("Model type '{:?}' not supported", model_type);
-            exit(1)
-=======
         ModelType::JSON => {
             let game_structure = serde_json::from_str(content.as_str())
                 .map_err(|err| format!("Failed to deserialize input model.\n{}", err))?;
+
+            let (raw_phi, phi) = load_formula(formula_path, formula_format, &game_structure);
             let graph = ATLDependencyGraph { game_structure };
 
-            let formula = load_formula(formula_path)?;
-
-            Ok(handle_json(graph, formula))
+            handle_json(graph, phi, raw_phi)
         }
         ModelType::LCGS => {
             let lcgs = parse_lcgs(&content)
                 .map_err(|err| format!("Failed to parse the LCGS program.\n{}", err))?;
+
             let game_structure = IntermediateLCGS::create(lcgs)
                 .map_err(|err| format!("Invalid LCGS program.\n{}", err))?;
+
+            let (raw_phi, phi) = load_formula(formula_path, formula_format, &game_structure);
             let graph = ATLDependencyGraph { game_structure };
 
-            let formula = load_formula(formula_path)?;
-
-            Ok(handle_lcgs(graph, formula))
->>>>>>> 32bc8722
+            handle_lcgs(graph, phi, raw_phi)
         }
     }
 }
