--- conflicted
+++ resolved
@@ -2,11 +2,8 @@
 #[macro_use]
 extern crate serde;
 #[macro_use]
-<<<<<<< HEAD
-=======
 extern crate lazy_static;
 #[macro_use]
->>>>>>> 4857030b
 extern crate tracing;
 
 use std::collections::hash_map::RandomState;
@@ -54,17 +51,9 @@
 
 #[tracing::instrument]
 fn main() -> Result<(), Box<dyn Error>> {
-<<<<<<< HEAD
-    tracing_subscriber::fmt()
-        .with_env_filter(tracing_subscriber::EnvFilter::from_default_env())
-        .init();
-
-    let args = parse();
-=======
     let args = parse_arguments();
 
     setup_tracing(&args);
->>>>>>> 4857030b
     trace!(?args, "commandline arguments");
 
     match args.subcommand() {
@@ -112,29 +101,7 @@
             exit(1)
         }
     }
-<<<<<<< HEAD
-}
-
-fn model_check(args: &ArgMatches) -> Result<(), Box<dyn Error>> {
-    info!(formula = ?args.value_of("formula"), "Model checking on formula");
-
-    let game_structure = decode_game_structure(args);
-
-    let mut file = File::open(args.value_of("formula").unwrap())?;
-    let mut formula = String::new();
-    file.read_to_string(&mut formula)?;
-    let formula: Arc<Phi> = serde_json::from_str(formula.as_str())?;
-
-    let graph = ATLDependencyGraph { game_structure };
-
-    let result = edg::distributed_certain_zero(
-        graph,
-        ATLVertex::FULL { state: 0, formula },
-        num_cpus::get() as u64,
-    );
-=======
     .unwrap();
->>>>>>> 4857030b
 
     // Output the result
     match args.value_of("output") {
@@ -257,8 +224,6 @@
         .subcommand(build_common_arguments(SubCommand::with_name("solver")))
         .subcommand(build_common_arguments(SubCommand::with_name("graph")))
         .get_matches()
-<<<<<<< HEAD
-=======
 }
 
 fn setup_tracing(args: &ArgMatches) {
@@ -271,5 +236,4 @@
     } else {
         tracing_subscriber::fmt().init()
     }
->>>>>>> 4857030b
 }