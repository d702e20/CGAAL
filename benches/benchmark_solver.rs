--- conflicted
+++ resolved
@@ -49,8 +49,8 @@
                         graph,
                         v0,
                         num_cpus::get() as u64,
-                        BreadthFirstSearchBuilder,
-                        PRIORITISE_BACK_PROPAGATION,
+                        DependencyHeuristicSearchBuilder,
+                        true,
                     );
                 })
             });
@@ -84,13 +84,8 @@
                         graph,
                         v0,
                         num_cpus::get() as u64,
-<<<<<<< HEAD
                         DependencyHeuristicSearchBuilder,
                         true,
-=======
-                        BreadthFirstSearchBuilder,
-                        PRIORITISE_BACK_PROPAGATION,
->>>>>>> dc586983
                     );
                 });
             });
@@ -135,13 +130,8 @@
                                 graph,
                                 v0,
                                 core_count,
-<<<<<<< HEAD
                                 DependencyHeuristicSearchBuilder,
                                 true,
-=======
-                                BreadthFirstSearchBuilder,
-                                PRIORITISE_BACK_PROPAGATION,
->>>>>>> dc586983
                             );
                         });
                     },
