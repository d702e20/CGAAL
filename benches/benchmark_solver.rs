use atl_checker::algorithms::certain_zero::distributed_certain_zero;
use atl_checker::algorithms::certain_zero::search_strategy::bfs::BreadthFirstSearchBuilder;
use atl_checker::atl::Phi;
use atl_checker::edg::atlcgsedg::{AtlDependencyGraph, AtlVertex};
use atl_checker::game_structure::lcgs::ir::intermediate::IntermediateLcgs;
use atl_checker::game_structure::lcgs::parse::parse_lcgs;
use atl_checker::game_structure::EagerGameStructure;
use criterion::{criterion_group, criterion_main, BenchmarkId, Criterion};
use std::sync::Arc;

const PRIORITISE_BACK_PROPAGATION: bool = true;

// CWD is atl-checker, use relative paths - implemented as macro, since concat! only works for tokens
// workaround src: https://github.com/rust-lang/rust/issues/31383
macro_rules! lcgs_model_path_prefix {
    () => {
        "../lcgs-examples/"
    };
}

macro_rules! json_model_path_prefix {
    () => {
        "../json-examples/"
    };
}

/// Benchmark solver given json-model and -formula. TODO; deprecated but retained for future use
macro_rules! bench_json {
    ($name:ident, $model:expr, $formula:expr) => {
        fn $name(c: &mut Criterion) {
            c.bench_function(stringify!($name), |b| {
                b.iter(|| {
                    let game_structure: EagerGameStructure = serde_json::from_str(include_str!(
                        concat!(json_model_path_prefix!(), $model)
                    ))
                    .unwrap();
                    let graph = AtlDependencyGraph { game_structure };

                    let formula: Arc<Phi> = serde_json::from_str(include_str!(concat!(
                        json_model_path_prefix!(),
                        $formula
                    )))
                    .unwrap();

                    let v0 = AtlVertex::Full { state: 0, formula };

                    distributed_certain_zero(
                        graph,
                        v0,
                        num_cpus::get() as u64,
                        BreadthFirstSearchBuilder,
<<<<<<< HEAD
                        true,
=======
                        PRIORITISE_BACK_PROPAGATION,
>>>>>>> 9173ccd8
                    );
                })
            });
        }
    };
}

macro_rules! bench_lcgs {
    ($name:ident, $model:expr, $formula:expr) => {
        fn $name(c: &mut Criterion) {
            c.bench_function(stringify!($name), |b| {
                b.iter(|| {
                    let lcgs = parse_lcgs(include_str!(concat!(lcgs_model_path_prefix!(), $model)))
                        .expect(&format!("Could not read model {}", $model));
                    let game_structure =
                        IntermediateLcgs::create(lcgs).expect("Could not symbolcheck");
                    let graph = AtlDependencyGraph { game_structure };

                    let formula = serde_json::from_str(include_str!(concat!(
                        lcgs_model_path_prefix!(),
                        $formula
                    )))
                    .expect(&format!("Could not read formula {}", $formula));

                    let v0 = AtlVertex::Full {
                        state: graph.game_structure.initial_state_index(),
                        formula,
                    };

                    distributed_certain_zero(
                        graph,
                        v0,
                        num_cpus::get() as u64,
                        BreadthFirstSearchBuilder,
                        PRIORITISE_BACK_PROPAGATION,
                    );
                });
            });
        }
    };
}

macro_rules! bench_lcgs_threads {
    ($name:ident, $model:expr, $formula:expr) => {
        fn $name(c: &mut Criterion) {
            let mut group = c.benchmark_group(stringify!($name));

            for core_count in 1..num_cpus::get() + 1 {
                let core_count = core_count as u64; //todo, 1. this should be simplified if able
                                                    //todo, 2. is criterion throughput useful here?
                group.bench_with_input(
                    BenchmarkId::from_parameter(core_count),
                    &core_count,
                    |b, &core_count| {
                        b.iter(|| {
                            let lcgs = parse_lcgs(include_str!(concat!(
                                lcgs_model_path_prefix!(),
                                $model
                            )))
                            .expect(&format!("Could not read model {}", $model));
                            let game_structure =
                                IntermediateLcgs::create(lcgs).expect("Could not symbolcheck");
                            let graph = AtlDependencyGraph { game_structure };

                            let formula = serde_json::from_str(include_str!(concat!(
                                lcgs_model_path_prefix!(),
                                $formula
                            )))
                            .expect(&format!("Could not read formula {}", $formula));

                            let v0 = AtlVertex::Full {
                                state: graph.game_structure.initial_state_index(),
                                formula,
                            };

                            distributed_certain_zero(
                                graph,
                                v0,
                                core_count,
                                BreadthFirstSearchBuilder,
                                PRIORITISE_BACK_PROPAGATION,
                            );
                        });
                    },
                );
            }
        }
    };
}

// STATIC THREAD COUNT
bench_lcgs!(
    mexican_standoff_3p_3hp_lcgs_survive,
    "mexican_standoff/mexican_standoff_3p_3hp.lcgs",
    "mexican_standoff/can_p1_guarantee_to_survive_FALSE.json"
);

bench_lcgs!(
    mexican_standoff_5p_1hp_lcgs_survive,
    "mexican_standoff/mexican_standoff_5p_1hp.lcgs",
    "mexican_standoff/can_p1_guarantee_to_survive_FALSE.json"
);

// tic tac toe
bench_lcgs!(
    ttt1,
    "tic_tac_toe/tic_tac_toe.lcgs",
    "tic_tac_toe/can_cross_avoid_lose_TRUE.json"
);

bench_lcgs!(
    ttt2,
    "tic_tac_toe/tic_tac_toe.lcgs",
    "tic_tac_toe/can_cross_guarantee_tie_TRUE.json"
);

bench_lcgs!(
    ttt3,
    "tic_tac_toe/tic_tac_toe.lcgs",
    "tic_tac_toe/can_cross_guarantee_win_FALSE.json"
);

bench_lcgs!(
    ttt4,
    "tic_tac_toe/tic_tac_toe.lcgs",
    "tic_tac_toe/can_nought_avoid_lose_TRUE.json"
);

bench_lcgs!(
    ttt5,
    "tic_tac_toe/tic_tac_toe.lcgs",
    "tic_tac_toe/can_nought_guarantee_win_FALSE.json"
);

// robot grid
bench_lcgs!(
    rc1,
    "robot_grid/robot_grid_N3.lcgs",
    "robot_grid/can_r1_and_r2_swap_with_help_from_r3_FALSE.json"
);

bench_lcgs!(
    rc2,
    "robot_grid/robot_grid_N3.lcgs",
    "robot_grid/everyone_starts_home_TRUE.json"
);

bench_lcgs!(
    rc3,
    "robot_grid/robot_grid_N3.lcgs",
    "robot_grid/exist_path_to_targets_with_no_crashes_TRUE.json"
);

// peterson
bench_lcgs!(
    pa1_3proc,
    "peterson/3/peterson_03.lcgs",
    "peterson/p0_eventually_get_access_if_requested_TRUE.json"
);

bench_lcgs!(
    pa2_3proc,
    "peterson/3/peterson_03.lcgs",
    "peterson/p0_eventually_reach_CS_TRUE.json"
);

bench_lcgs!(
    pa3_3proc,
    "peterson/3/peterson_03.lcgs",
    "peterson/3/ensure_mutual_exclusion_TRUE_03.json"
);

bench_lcgs!(
    pa4_3proc,
    "peterson/3/peterson_03.lcgs",
    "peterson/3/multiple_in_CS_FALSE_03.json"
);

bench_lcgs!(
    pa5_3proc,
    "peterson/3/peterson_03.lcgs",
    "peterson/3/never_reach_deadlock_TRUE_03.json"
);

bench_lcgs!(
    pa1_4proc,
    "peterson/4/peterson_04.lcgs",
    "peterson/p0_eventually_get_access_if_requested_TRUE.json"
);

bench_lcgs!(
    pa2_4proc,
    "peterson/4/peterson_04.lcgs",
    "peterson/p0_eventually_reach_CS_TRUE.json"
);

bench_lcgs!(
    pa3_4proc,
    "peterson/4/peterson_04.lcgs",
    "peterson/4/ensure_mutual_exclusion_TRUE_04.json"
);

bench_lcgs!(
    pa4_4proc,
    "peterson/4/peterson_04.lcgs",
    "peterson/4/multiple_in_CS_FALSE_04.json"
);

bench_lcgs!(
    pa5_4proc,
    "peterson/4/peterson_04.lcgs",
    "peterson/4/never_reach_deadlock_TRUE_04.json"
);

bench_lcgs!(
    //takes ~15s for one run
    pa1_9proc,
    "peterson/9/peterson_09.lcgs",
    "peterson/p0_eventually_get_access_if_requested_TRUE.json"
);

// gossiping girls
bench_lcgs!(
    gg1_circular,
    "gossipping_girls/gossipping_girls_circular.lcgs",
    "gossipping_girls/all_girls_ensure_that_all_girls_gets_omicient_before_10_steps_TRUE.json"
);

bench_lcgs!(
    gg2_circular,
    "gossipping_girls/gossipping_girls_circular.lcgs",
    "gossipping_girls/all_girls_ensure_that_only_player_one_gets_omicient_before_10_steps_TRUE.json"
);

bench_lcgs!(
    gg3_circular,
    "gossipping_girls/gossipping_girls_circular.lcgs",
    "gossipping_girls/all_girls_ensure_that_player_one_gets_omicient_before_10_steps_TRUE.json"
);

bench_lcgs!(
    gg4_circular,
    "gossipping_girls/gossipping_girls_circular.lcgs",
    "gossipping_girls/all_omniscient_but_first_after_10_steps_TRUE.json"
);

bench_lcgs!(
    gg5_circular,
    "gossipping_girls/gossipping_girls_circular.lcgs",
    "gossipping_girls/eventually_10_steps_are_passed_TRUE.json"
);

bench_lcgs!(
    gg6_circular,
    "gossipping_girls/gossipping_girls_circular.lcgs",
    "gossipping_girls/girl_one_gurantee_to_become_omicient_before_10_steps_FALSE.json"
);

bench_lcgs!(
    gg7_circular,
    "gossipping_girls/gossipping_girls_circular.lcgs",
    "gossipping_girls/guarantee_all_girls_eventually_become_omniscient_but_not_girl_one_TRUE.json"
);

bench_lcgs!(
    gg1_total,
    "gossipping_girls/gossipping_girls_total_network.lcgs",
    "gossipping_girls/all_girls_ensure_that_all_girls_gets_omicient_before_10_steps_TRUE.json"
);

bench_lcgs!(
    gg2_total,
    "gossipping_girls/gossipping_girls_total_network.lcgs",
    "gossipping_girls/all_girls_ensure_that_only_player_one_gets_omicient_before_10_steps_TRUE.json"
);

bench_lcgs!(
    gg3_total,
    "gossipping_girls/gossipping_girls_total_network.lcgs",
    "gossipping_girls/all_girls_ensure_that_player_one_gets_omicient_before_10_steps_TRUE.json"
);

bench_lcgs!(
    gg4_total,
    "gossipping_girls/gossipping_girls_total_network.lcgs",
    "gossipping_girls/all_omniscient_but_first_after_10_steps_TRUE.json"
);

bench_lcgs!(
    gg5_total,
    "gossipping_girls/gossipping_girls_total_network.lcgs",
    "gossipping_girls/eventually_10_steps_are_passed_TRUE.json"
);

bench_lcgs!(
    gg6_total,
    "gossipping_girls/gossipping_girls_total_network.lcgs",
    "gossipping_girls/girl_one_gurantee_to_become_omicient_before_10_steps_FALSE.json"
);

bench_lcgs!(
    gg7_total,
    "gossipping_girls/gossipping_girls_total_network.lcgs",
    "gossipping_girls/guarantee_all_girls_eventually_become_omniscient_but_not_girl_one_TRUE.json"
);

// rock paper scissors
bench_lcgs!(
    rps1,
    "rock_paper_scissors/rock_paper_scissors.lcgs",
    "rock_paper_scissors/p1_always_wins_FALSE.json"
);

bench_lcgs!(
    rps2,
    "rock_paper_scissors/rock_paper_scissors.lcgs",
    "rock_paper_scissors/p1_can_win_eventually_FALSE.json"
);

// matching pennies
bench_lcgs!(
    mp1,
    "matching_pennies/matching_pennies_game.lcgs",
    "matching_pennies/can_odd_win_round_eventually_FALSE.json"
);

bench_lcgs!(
    mp2,
    "matching_pennies/matching_pennies_game.lcgs",
    "matching_pennies/can_they_guarantee_that_odd_always_has_larger_sum_TRUE.json"
);

bench_lcgs!(
    mp3,
    "matching_pennies/matching_pennies_game.lcgs",
    "matching_pennies/can_they_win_simultaneously_FALSE.json"
);

// RANDOM GENERATED MODELS
// rand_1p_1m_530d
bench_json!(
    rand_1p_1m_530d_term_despite_invariant_0,
    "random_generated/rand_1p_1m_530d/cgs.json",
    "random_generated/rand_1p_1m_530d/atl/cgs_early_termination_despite_invariant_0.json"
);

bench_json!(
    rand_1p_1m_530d_term_despite_invariant_1,
    "random_generated/rand_1p_1m_530d/cgs.json",
    "random_generated/rand_1p_1m_530d/atl/cgs_early_termination_despite_invariant_1.json"
);

bench_json!(
    rand_1p_1m_530d_term_despite_invariant_2,
    "random_generated/rand_1p_1m_530d/cgs.json",
    "random_generated/rand_1p_1m_530d/atl/cgs_early_termination_despite_invariant_2.json"
);

bench_json!(
    rand_1p_1m_530d_term_despite_next_0,
    "random_generated/rand_1p_1m_530d/cgs.json",
    "random_generated/rand_1p_1m_530d/atl/cgs_early_termination_despite_next_0.json"
);

bench_json!(
    rand_1p_1m_530d_term_despite_next_1,
    "random_generated/rand_1p_1m_530d/cgs.json",
    "random_generated/rand_1p_1m_530d/atl/cgs_early_termination_despite_next_1.json"
);

bench_json!(
    rand_1p_1m_530d_term_despite_next_2,
    "random_generated/rand_1p_1m_530d/cgs.json",
    "random_generated/rand_1p_1m_530d/atl/cgs_early_termination_despite_next_2.json"
);

bench_json!(
    rand_1p_1m_530d_term_enforce_invariant_0,
    "random_generated/rand_1p_1m_530d/cgs.json",
    "random_generated/rand_1p_1m_530d/atl/cgs_early_termination_enforce_invariant_0.json"
);

bench_json!(
    rand_1p_1m_530d_term_enforce_invariant_1,
    "random_generated/rand_1p_1m_530d/cgs.json",
    "random_generated/rand_1p_1m_530d/atl/cgs_early_termination_enforce_invariant_1.json"
);

bench_json!(
    rand_1p_1m_530d_term_enforce_invariant_2,
    "random_generated/rand_1p_1m_530d/cgs.json",
    "random_generated/rand_1p_1m_530d/atl/cgs_early_termination_enforce_invariant_2.json"
);

bench_json!(
    rand_1p_1m_530d_term_enforce_next_0,
    "random_generated/rand_1p_1m_530d/cgs.json",
    "random_generated/rand_1p_1m_530d/atl/cgs_early_termination_enforce_next_0.json"
);

bench_json!(
    rand_1p_1m_530d_term_enforce_next_1,
    "random_generated/rand_1p_1m_530d/cgs.json",
    "random_generated/rand_1p_1m_530d/atl/cgs_early_termination_enforce_next_1.json"
);

bench_json!(
    rand_1p_1m_530d_term_enforce_next_2,
    "random_generated/rand_1p_1m_530d/cgs.json",
    "random_generated/rand_1p_1m_530d/atl/cgs_early_termination_enforce_next_2.json"
);

bench_json!(
    rand_1p_1m_530d_state_despite_eventually_0,
    "random_generated/rand_1p_1m_530d/cgs.json",
    "random_generated/rand_1p_1m_530d/atl/cgs_whole_statespace_despite_eventually_0.json"
);

bench_json!(
    rand_1p_1m_530d_state_despite_eventually_1,
    "random_generated/rand_1p_1m_530d/cgs.json",
    "random_generated/rand_1p_1m_530d/atl/cgs_whole_statespace_despite_eventually_1.json"
);

bench_json!(
    rand_1p_1m_530d_state_despite_eventually_2,
    "random_generated/rand_1p_1m_530d/cgs.json",
    "random_generated/rand_1p_1m_530d/atl/cgs_whole_statespace_despite_eventually_2.json"
);

bench_json!(
    rand_1p_1m_530d_state_despite_invariant_0,
    "random_generated/rand_1p_1m_530d/cgs.json",
    "random_generated/rand_1p_1m_530d/atl/cgs_whole_statespace_despite_invariant_0.json"
);

bench_json!(
    rand_1p_1m_530d_state_despite_invariant_1,
    "random_generated/rand_1p_1m_530d/cgs.json",
    "random_generated/rand_1p_1m_530d/atl/cgs_whole_statespace_despite_invariant_1.json"
);

bench_json!(
    rand_1p_1m_530d_state_despite_invariant_2,
    "random_generated/rand_1p_1m_530d/cgs.json",
    "random_generated/rand_1p_1m_530d/atl/cgs_whole_statespace_despite_invariant_2.json"
);

bench_json!(
    rand_1p_1m_530d_state_despite_next_0,
    "random_generated/rand_1p_1m_530d/cgs.json",
    "random_generated/rand_1p_1m_530d/atl/cgs_whole_statespace_despite_next_0.json"
);

bench_json!(
    rand_1p_1m_530d_state_despite_next_1,
    "random_generated/rand_1p_1m_530d/cgs.json",
    "random_generated/rand_1p_1m_530d/atl/cgs_whole_statespace_despite_next_1.json"
);

bench_json!(
    rand_1p_1m_530d_state_despite_next_2,
    "random_generated/rand_1p_1m_530d/cgs.json",
    "random_generated/rand_1p_1m_530d/atl/cgs_whole_statespace_despite_next_2.json"
);

bench_json!(
    rand_1p_1m_530d_state_despite_until_0,
    "random_generated/rand_1p_1m_530d/cgs.json",
    "random_generated/rand_1p_1m_530d/atl/cgs_whole_statespace_despite_until_0.json"
);

bench_json!(
    rand_1p_1m_530d_state_despite_until_1,
    "random_generated/rand_1p_1m_530d/cgs.json",
    "random_generated/rand_1p_1m_530d/atl/cgs_whole_statespace_despite_until_1.json"
);

bench_json!(
    rand_1p_1m_530d_state_despite_until_2,
    "random_generated/rand_1p_1m_530d/cgs.json",
    "random_generated/rand_1p_1m_530d/atl/cgs_whole_statespace_despite_until_2.json"
);

bench_json!(
    rand_1p_1m_530d_state_enforce_eventually_0,
    "random_generated/rand_1p_1m_530d/cgs.json",
    "random_generated/rand_1p_1m_530d/atl/cgs_whole_statespace_enforce_eventually_0.json"
);

bench_json!(
    rand_1p_1m_530d_state_enforce_eventually_1,
    "random_generated/rand_1p_1m_530d/cgs.json",
    "random_generated/rand_1p_1m_530d/atl/cgs_whole_statespace_enforce_eventually_1.json"
);

bench_json!(
    rand_1p_1m_530d_state_enforce_eventually_2,
    "random_generated/rand_1p_1m_530d/cgs.json",
    "random_generated/rand_1p_1m_530d/atl/cgs_whole_statespace_enforce_eventually_2.json"
);

bench_json!(
    rand_1p_1m_530d_state_enforce_invariant_0,
    "random_generated/rand_1p_1m_530d/cgs.json",
    "random_generated/rand_1p_1m_530d/atl/cgs_whole_statespace_enforce_invariant_0.json"
);

bench_json!(
    rand_1p_1m_530d_state_enforce_invariant_1,
    "random_generated/rand_1p_1m_530d/cgs.json",
    "random_generated/rand_1p_1m_530d/atl/cgs_whole_statespace_enforce_invariant_1.json"
);

bench_json!(
    rand_1p_1m_530d_state_enforce_invariant_2,
    "random_generated/rand_1p_1m_530d/cgs.json",
    "random_generated/rand_1p_1m_530d/atl/cgs_whole_statespace_enforce_invariant_2.json"
);

bench_json!(
    rand_1p_1m_530d_state_enforce_next_0,
    "random_generated/rand_1p_1m_530d/cgs.json",
    "random_generated/rand_1p_1m_530d/atl/cgs_whole_statespace_enforce_next_0.json"
);

bench_json!(
    rand_1p_1m_530d_state_enforce_next_1,
    "random_generated/rand_1p_1m_530d/cgs.json",
    "random_generated/rand_1p_1m_530d/atl/cgs_whole_statespace_enforce_next_1.json"
);

bench_json!(
    rand_1p_1m_530d_state_enforce_next_2,
    "random_generated/rand_1p_1m_530d/cgs.json",
    "random_generated/rand_1p_1m_530d/atl/cgs_whole_statespace_enforce_next_2.json"
);

bench_json!(
    rand_1p_1m_530d_state_enforce_until_0,
    "random_generated/rand_1p_1m_530d/cgs.json",
    "random_generated/rand_1p_1m_530d/atl/cgs_whole_statespace_enforce_until_0.json"
);

bench_json!(
    rand_1p_1m_530d_state_enforce_until_1,
    "random_generated/rand_1p_1m_530d/cgs.json",
    "random_generated/rand_1p_1m_530d/atl/cgs_whole_statespace_enforce_until_1.json"
);

bench_json!(
    rand_1p_1m_530d_state_enforce_until_2,
    "random_generated/rand_1p_1m_530d/cgs.json",
    "random_generated/rand_1p_1m_530d/atl/cgs_whole_statespace_enforce_until_2.json"
);

//rand_2p_1m_546d
bench_json!(
    rand_2p_1m_546d_term_despite_invariant_0,
    "random_generated/rand_2p_1m_546d/cgs.json",
    "random_generated/rand_2p_1m_546d/atl/cgs_early_termination_despite_invariant_0.json"
);

bench_json!(
    rand_2p_1m_546d_term_despite_invariant_1,
    "random_generated/rand_2p_1m_546d/cgs.json",
    "random_generated/rand_2p_1m_546d/atl/cgs_early_termination_despite_invariant_1.json"
);

bench_json!(
    rand_2p_1m_546d_term_despite_invariant_2,
    "random_generated/rand_2p_1m_546d/cgs.json",
    "random_generated/rand_2p_1m_546d/atl/cgs_early_termination_despite_invariant_2.json"
);

bench_json!(
    rand_2p_1m_546d_term_despite_next_0,
    "random_generated/rand_2p_1m_546d/cgs.json",
    "random_generated/rand_2p_1m_546d/atl/cgs_early_termination_despite_next_0.json"
);

bench_json!(
    rand_2p_1m_546d_term_despite_next_1,
    "random_generated/rand_2p_1m_546d/cgs.json",
    "random_generated/rand_2p_1m_546d/atl/cgs_early_termination_despite_next_1.json"
);

bench_json!(
    rand_2p_1m_546d_term_despite_next_2,
    "random_generated/rand_2p_1m_546d/cgs.json",
    "random_generated/rand_2p_1m_546d/atl/cgs_early_termination_despite_next_2.json"
);

bench_json!(
    rand_2p_1m_546d_term_enforce_invariant_0,
    "random_generated/rand_2p_1m_546d/cgs.json",
    "random_generated/rand_2p_1m_546d/atl/cgs_early_termination_enforce_invariant_0.json"
);

bench_json!(
    rand_2p_1m_546d_term_enforce_invariant_1,
    "random_generated/rand_2p_1m_546d/cgs.json",
    "random_generated/rand_2p_1m_546d/atl/cgs_early_termination_enforce_invariant_1.json"
);

bench_json!(
    rand_2p_1m_546d_term_enforce_invariant_2,
    "random_generated/rand_2p_1m_546d/cgs.json",
    "random_generated/rand_2p_1m_546d/atl/cgs_early_termination_enforce_invariant_2.json"
);

bench_json!(
    rand_2p_1m_546d_term_enforce_next_0,
    "random_generated/rand_2p_1m_546d/cgs.json",
    "random_generated/rand_2p_1m_546d/atl/cgs_early_termination_enforce_next_0.json"
);

bench_json!(
    rand_2p_1m_546d_term_enforce_next_1,
    "random_generated/rand_2p_1m_546d/cgs.json",
    "random_generated/rand_2p_1m_546d/atl/cgs_early_termination_enforce_next_1.json"
);

bench_json!(
    rand_2p_1m_546d_term_enforce_next_2,
    "random_generated/rand_2p_1m_546d/cgs.json",
    "random_generated/rand_2p_1m_546d/atl/cgs_early_termination_enforce_next_2.json"
);

bench_json!(
    rand_2p_1m_546d_state_despite_eventually_0,
    "random_generated/rand_2p_1m_546d/cgs.json",
    "random_generated/rand_2p_1m_546d/atl/cgs_whole_statespace_despite_eventually_0.json"
);

bench_json!(
    rand_2p_1m_546d_state_despite_eventually_1,
    "random_generated/rand_2p_1m_546d/cgs.json",
    "random_generated/rand_2p_1m_546d/atl/cgs_whole_statespace_despite_eventually_1.json"
);

bench_json!(
    rand_2p_1m_546d_state_despite_eventually_2,
    "random_generated/rand_2p_1m_546d/cgs.json",
    "random_generated/rand_2p_1m_546d/atl/cgs_whole_statespace_despite_eventually_2.json"
);

bench_json!(
    rand_2p_1m_546d_state_despite_invariant_0,
    "random_generated/rand_2p_1m_546d/cgs.json",
    "random_generated/rand_2p_1m_546d/atl/cgs_whole_statespace_despite_invariant_0.json"
);

bench_json!(
    rand_2p_1m_546d_state_despite_invariant_1,
    "random_generated/rand_2p_1m_546d/cgs.json",
    "random_generated/rand_2p_1m_546d/atl/cgs_whole_statespace_despite_invariant_1.json"
);

bench_json!(
    rand_2p_1m_546d_state_despite_invariant_2,
    "random_generated/rand_2p_1m_546d/cgs.json",
    "random_generated/rand_2p_1m_546d/atl/cgs_whole_statespace_despite_invariant_2.json"
);

bench_json!(
    rand_2p_1m_546d_state_despite_next_0,
    "random_generated/rand_2p_1m_546d/cgs.json",
    "random_generated/rand_2p_1m_546d/atl/cgs_whole_statespace_despite_next_0.json"
);

bench_json!(
    rand_2p_1m_546d_state_despite_next_1,
    "random_generated/rand_2p_1m_546d/cgs.json",
    "random_generated/rand_2p_1m_546d/atl/cgs_whole_statespace_despite_next_1.json"
);

bench_json!(
    rand_2p_1m_546d_state_despite_next_2,
    "random_generated/rand_2p_1m_546d/cgs.json",
    "random_generated/rand_2p_1m_546d/atl/cgs_whole_statespace_despite_next_2.json"
);

bench_json!(
    rand_2p_1m_546d_state_despite_until_0,
    "random_generated/rand_2p_1m_546d/cgs.json",
    "random_generated/rand_2p_1m_546d/atl/cgs_whole_statespace_despite_until_0.json"
);

bench_json!(
    rand_2p_1m_546d_state_despite_until_1,
    "random_generated/rand_2p_1m_546d/cgs.json",
    "random_generated/rand_2p_1m_546d/atl/cgs_whole_statespace_despite_until_1.json"
);

bench_json!(
    rand_2p_1m_546d_state_despite_until_2,
    "random_generated/rand_2p_1m_546d/cgs.json",
    "random_generated/rand_2p_1m_546d/atl/cgs_whole_statespace_despite_until_2.json"
);

bench_json!(
    rand_2p_1m_546d_state_enforce_eventually_0,
    "random_generated/rand_2p_1m_546d/cgs.json",
    "random_generated/rand_2p_1m_546d/atl/cgs_whole_statespace_enforce_eventually_0.json"
);

bench_json!(
    rand_2p_1m_546d_state_enforce_eventually_1,
    "random_generated/rand_2p_1m_546d/cgs.json",
    "random_generated/rand_2p_1m_546d/atl/cgs_whole_statespace_enforce_eventually_1.json"
);

bench_json!(
    rand_2p_1m_546d_state_enforce_eventually_2,
    "random_generated/rand_2p_1m_546d/cgs.json",
    "random_generated/rand_2p_1m_546d/atl/cgs_whole_statespace_enforce_eventually_2.json"
);

bench_json!(
    rand_2p_1m_546d_state_enforce_invariant_0,
    "random_generated/rand_2p_1m_546d/cgs.json",
    "random_generated/rand_2p_1m_546d/atl/cgs_whole_statespace_enforce_invariant_0.json"
);

bench_json!(
    rand_2p_1m_546d_state_enforce_invariant_1,
    "random_generated/rand_2p_1m_546d/cgs.json",
    "random_generated/rand_2p_1m_546d/atl/cgs_whole_statespace_enforce_invariant_1.json"
);

bench_json!(
    rand_2p_1m_546d_state_enforce_invariant_2,
    "random_generated/rand_2p_1m_546d/cgs.json",
    "random_generated/rand_2p_1m_546d/atl/cgs_whole_statespace_enforce_invariant_2.json"
);

bench_json!(
    rand_2p_1m_546d_state_enforce_next_0,
    "random_generated/rand_2p_1m_546d/cgs.json",
    "random_generated/rand_2p_1m_546d/atl/cgs_whole_statespace_enforce_next_0.json"
);

bench_json!(
    rand_2p_1m_546d_state_enforce_next_1,
    "random_generated/rand_2p_1m_546d/cgs.json",
    "random_generated/rand_2p_1m_546d/atl/cgs_whole_statespace_enforce_next_1.json"
);

bench_json!(
    rand_2p_1m_546d_state_enforce_next_2,
    "random_generated/rand_2p_1m_546d/cgs.json",
    "random_generated/rand_2p_1m_546d/atl/cgs_whole_statespace_enforce_next_2.json"
);

bench_json!(
    rand_2p_1m_546d_state_enforce_until_0,
    "random_generated/rand_2p_1m_546d/cgs.json",
    "random_generated/rand_2p_1m_546d/atl/cgs_whole_statespace_enforce_until_0.json"
);

bench_json!(
    rand_2p_1m_546d_state_enforce_until_1,
    "random_generated/rand_2p_1m_546d/cgs.json",
    "random_generated/rand_2p_1m_546d/atl/cgs_whole_statespace_enforce_until_1.json"
);

bench_json!(
    rand_2p_1m_546d_state_enforce_until_2,
    "random_generated/rand_2p_1m_546d/cgs.json",
    "random_generated/rand_2p_1m_546d/atl/cgs_whole_statespace_enforce_until_2.json"
);

//rand_3p_1m_400d
bench_json!(
    rand_3p_1m_400d_term_despite_invariant_0,
    "random_generated/rand_3p_1m_400d/cgs.json",
    "random_generated/rand_3p_1m_400d/atl/cgs_early_termination_despite_invariant_0.json"
);

bench_json!(
    rand_3p_1m_400d_term_despite_invariant_1,
    "random_generated/rand_3p_1m_400d/cgs.json",
    "random_generated/rand_3p_1m_400d/atl/cgs_early_termination_despite_invariant_1.json"
);

bench_json!(
    rand_3p_1m_400d_term_despite_invariant_2,
    "random_generated/rand_3p_1m_400d/cgs.json",
    "random_generated/rand_3p_1m_400d/atl/cgs_early_termination_despite_invariant_2.json"
);

bench_json!(
    rand_3p_1m_400d_term_despite_next_0,
    "random_generated/rand_3p_1m_400d/cgs.json",
    "random_generated/rand_3p_1m_400d/atl/cgs_early_termination_despite_next_0.json"
);

bench_json!(
    rand_3p_1m_400d_term_despite_next_1,
    "random_generated/rand_3p_1m_400d/cgs.json",
    "random_generated/rand_3p_1m_400d/atl/cgs_early_termination_despite_next_1.json"
);

bench_json!(
    rand_3p_1m_400d_term_despite_next_2,
    "random_generated/rand_3p_1m_400d/cgs.json",
    "random_generated/rand_3p_1m_400d/atl/cgs_early_termination_despite_next_2.json"
);

bench_json!(
    rand_3p_1m_400d_term_enforce_invariant_0,
    "random_generated/rand_3p_1m_400d/cgs.json",
    "random_generated/rand_3p_1m_400d/atl/cgs_early_termination_enforce_invariant_0.json"
);

bench_json!(
    rand_3p_1m_400d_term_enforce_invariant_1,
    "random_generated/rand_3p_1m_400d/cgs.json",
    "random_generated/rand_3p_1m_400d/atl/cgs_early_termination_enforce_invariant_1.json"
);

bench_json!(
    rand_3p_1m_400d_term_enforce_invariant_2,
    "random_generated/rand_3p_1m_400d/cgs.json",
    "random_generated/rand_3p_1m_400d/atl/cgs_early_termination_enforce_invariant_2.json"
);

bench_json!(
    rand_3p_1m_400d_term_enforce_next_0,
    "random_generated/rand_3p_1m_400d/cgs.json",
    "random_generated/rand_3p_1m_400d/atl/cgs_early_termination_enforce_next_0.json"
);

bench_json!(
    rand_3p_1m_400d_term_enforce_next_1,
    "random_generated/rand_3p_1m_400d/cgs.json",
    "random_generated/rand_3p_1m_400d/atl/cgs_early_termination_enforce_next_1.json"
);

bench_json!(
    rand_3p_1m_400d_term_enforce_next_2,
    "random_generated/rand_3p_1m_400d/cgs.json",
    "random_generated/rand_3p_1m_400d/atl/cgs_early_termination_enforce_next_2.json"
);

bench_json!(
    rand_3p_1m_400d_state_despite_eventually_0,
    "random_generated/rand_3p_1m_400d/cgs.json",
    "random_generated/rand_3p_1m_400d/atl/cgs_whole_statespace_despite_eventually_0.json"
);

bench_json!(
    rand_3p_1m_400d_state_despite_eventually_1,
    "random_generated/rand_3p_1m_400d/cgs.json",
    "random_generated/rand_3p_1m_400d/atl/cgs_whole_statespace_despite_eventually_1.json"
);

bench_json!(
    rand_3p_1m_400d_state_despite_eventually_2,
    "random_generated/rand_3p_1m_400d/cgs.json",
    "random_generated/rand_3p_1m_400d/atl/cgs_whole_statespace_despite_eventually_2.json"
);

bench_json!(
    rand_3p_1m_400d_state_despite_invariant_0,
    "random_generated/rand_3p_1m_400d/cgs.json",
    "random_generated/rand_3p_1m_400d/atl/cgs_whole_statespace_despite_invariant_0.json"
);

bench_json!(
    rand_3p_1m_400d_state_despite_invariant_1,
    "random_generated/rand_3p_1m_400d/cgs.json",
    "random_generated/rand_3p_1m_400d/atl/cgs_whole_statespace_despite_invariant_1.json"
);

bench_json!(
    rand_3p_1m_400d_state_despite_invariant_2,
    "random_generated/rand_3p_1m_400d/cgs.json",
    "random_generated/rand_3p_1m_400d/atl/cgs_whole_statespace_despite_invariant_2.json"
);

bench_json!(
    rand_3p_1m_400d_state_despite_next_0,
    "random_generated/rand_3p_1m_400d/cgs.json",
    "random_generated/rand_3p_1m_400d/atl/cgs_whole_statespace_despite_next_0.json"
);

bench_json!(
    rand_3p_1m_400d_state_despite_next_1,
    "random_generated/rand_3p_1m_400d/cgs.json",
    "random_generated/rand_3p_1m_400d/atl/cgs_whole_statespace_despite_next_1.json"
);

bench_json!(
    rand_3p_1m_400d_state_despite_next_2,
    "random_generated/rand_3p_1m_400d/cgs.json",
    "random_generated/rand_3p_1m_400d/atl/cgs_whole_statespace_despite_next_2.json"
);

bench_json!(
    rand_3p_1m_400d_state_despite_until_0,
    "random_generated/rand_3p_1m_400d/cgs.json",
    "random_generated/rand_3p_1m_400d/atl/cgs_whole_statespace_despite_until_0.json"
);

bench_json!(
    rand_3p_1m_400d_state_despite_until_1,
    "random_generated/rand_3p_1m_400d/cgs.json",
    "random_generated/rand_3p_1m_400d/atl/cgs_whole_statespace_despite_until_1.json"
);

bench_json!(
    rand_3p_1m_400d_state_despite_until_2,
    "random_generated/rand_3p_1m_400d/cgs.json",
    "random_generated/rand_3p_1m_400d/atl/cgs_whole_statespace_despite_until_2.json"
);

bench_json!(
    rand_3p_1m_400d_state_enforce_eventually_0,
    "random_generated/rand_3p_1m_400d/cgs.json",
    "random_generated/rand_3p_1m_400d/atl/cgs_whole_statespace_enforce_eventually_0.json"
);

bench_json!(
    rand_3p_1m_400d_state_enforce_eventually_1,
    "random_generated/rand_3p_1m_400d/cgs.json",
    "random_generated/rand_3p_1m_400d/atl/cgs_whole_statespace_enforce_eventually_1.json"
);

bench_json!(
    rand_3p_1m_400d_state_enforce_eventually_2,
    "random_generated/rand_3p_1m_400d/cgs.json",
    "random_generated/rand_3p_1m_400d/atl/cgs_whole_statespace_enforce_eventually_2.json"
);

bench_json!(
    rand_3p_1m_400d_state_enforce_invariant_0,
    "random_generated/rand_3p_1m_400d/cgs.json",
    "random_generated/rand_3p_1m_400d/atl/cgs_whole_statespace_enforce_invariant_0.json"
);

bench_json!(
    rand_3p_1m_400d_state_enforce_invariant_1,
    "random_generated/rand_3p_1m_400d/cgs.json",
    "random_generated/rand_3p_1m_400d/atl/cgs_whole_statespace_enforce_invariant_1.json"
);

bench_json!(
    rand_3p_1m_400d_state_enforce_invariant_2,
    "random_generated/rand_3p_1m_400d/cgs.json",
    "random_generated/rand_3p_1m_400d/atl/cgs_whole_statespace_enforce_invariant_2.json"
);

bench_json!(
    rand_3p_1m_400d_state_enforce_next_0,
    "random_generated/rand_3p_1m_400d/cgs.json",
    "random_generated/rand_3p_1m_400d/atl/cgs_whole_statespace_enforce_next_0.json"
);

bench_json!(
    rand_3p_1m_400d_state_enforce_next_1,
    "random_generated/rand_3p_1m_400d/cgs.json",
    "random_generated/rand_3p_1m_400d/atl/cgs_whole_statespace_enforce_next_1.json"
);

bench_json!(
    rand_3p_1m_400d_state_enforce_next_2,
    "random_generated/rand_3p_1m_400d/cgs.json",
    "random_generated/rand_3p_1m_400d/atl/cgs_whole_statespace_enforce_next_2.json"
);

bench_json!(
    rand_3p_1m_400d_state_enforce_until_0,
    "random_generated/rand_3p_1m_400d/cgs.json",
    "random_generated/rand_3p_1m_400d/atl/cgs_whole_statespace_enforce_until_0.json"
);

bench_json!(
    rand_3p_1m_400d_state_enforce_until_1,
    "random_generated/rand_3p_1m_400d/cgs.json",
    "random_generated/rand_3p_1m_400d/atl/cgs_whole_statespace_enforce_until_1.json"
);

bench_json!(
    rand_3p_1m_400d_state_enforce_until_2,
    "random_generated/rand_3p_1m_400d/cgs.json",
    "random_generated/rand_3p_1m_400d/atl/cgs_whole_statespace_enforce_until_2.json"
);

//rand_3p_3m_405d
bench_json!(
    rand_3p_3m_405d_term_despite_invariant_0,
    "random_generated/rand_3p_3m_405d/cgs.json",
    "random_generated/rand_3p_3m_405d/atl/cgs_early_termination_despite_invariant_0.json"
);

bench_json!(
    rand_3p_3m_405d_term_despite_invariant_1,
    "random_generated/rand_3p_3m_405d/cgs.json",
    "random_generated/rand_3p_3m_405d/atl/cgs_early_termination_despite_invariant_1.json"
);

bench_json!(
    rand_3p_3m_405d_term_despite_invariant_2,
    "random_generated/rand_3p_3m_405d/cgs.json",
    "random_generated/rand_3p_3m_405d/atl/cgs_early_termination_despite_invariant_2.json"
);

bench_json!(
    rand_3p_3m_405d_term_despite_next_0,
    "random_generated/rand_3p_3m_405d/cgs.json",
    "random_generated/rand_3p_3m_405d/atl/cgs_early_termination_despite_next_0.json"
);

bench_json!(
    rand_3p_3m_405d_term_despite_next_1,
    "random_generated/rand_3p_3m_405d/cgs.json",
    "random_generated/rand_3p_3m_405d/atl/cgs_early_termination_despite_next_1.json"
);

bench_json!(
    rand_3p_3m_405d_term_despite_next_2,
    "random_generated/rand_3p_3m_405d/cgs.json",
    "random_generated/rand_3p_3m_405d/atl/cgs_early_termination_despite_next_2.json"
);

bench_json!(
    rand_3p_3m_405d_term_enforce_invariant_0,
    "random_generated/rand_3p_3m_405d/cgs.json",
    "random_generated/rand_3p_3m_405d/atl/cgs_early_termination_enforce_invariant_0.json"
);

bench_json!(
    rand_3p_3m_405d_term_enforce_invariant_1,
    "random_generated/rand_3p_3m_405d/cgs.json",
    "random_generated/rand_3p_3m_405d/atl/cgs_early_termination_enforce_invariant_1.json"
);

bench_json!(
    rand_3p_3m_405d_term_enforce_invariant_2,
    "random_generated/rand_3p_3m_405d/cgs.json",
    "random_generated/rand_3p_3m_405d/atl/cgs_early_termination_enforce_invariant_2.json"
);

bench_json!(
    rand_3p_3m_405d_term_enforce_next_0,
    "random_generated/rand_3p_3m_405d/cgs.json",
    "random_generated/rand_3p_3m_405d/atl/cgs_early_termination_enforce_next_0.json"
);

bench_json!(
    rand_3p_3m_405d_term_enforce_next_1,
    "random_generated/rand_3p_3m_405d/cgs.json",
    "random_generated/rand_3p_3m_405d/atl/cgs_early_termination_enforce_next_1.json"
);

bench_json!(
    rand_3p_3m_405d_term_enforce_next_2,
    "random_generated/rand_3p_3m_405d/cgs.json",
    "random_generated/rand_3p_3m_405d/atl/cgs_early_termination_enforce_next_2.json"
);

bench_json!(
    rand_3p_3m_405d_state_despite_eventually_0,
    "random_generated/rand_3p_3m_405d/cgs.json",
    "random_generated/rand_3p_3m_405d/atl/cgs_whole_statespace_despite_eventually_0.json"
);

bench_json!(
    rand_3p_3m_405d_state_despite_eventually_1,
    "random_generated/rand_3p_3m_405d/cgs.json",
    "random_generated/rand_3p_3m_405d/atl/cgs_whole_statespace_despite_eventually_1.json"
);

bench_json!(
    rand_3p_3m_405d_state_despite_eventually_2,
    "random_generated/rand_3p_3m_405d/cgs.json",
    "random_generated/rand_3p_3m_405d/atl/cgs_whole_statespace_despite_eventually_2.json"
);

bench_json!(
    rand_3p_3m_405d_state_despite_invariant_0,
    "random_generated/rand_3p_3m_405d/cgs.json",
    "random_generated/rand_3p_3m_405d/atl/cgs_whole_statespace_despite_invariant_0.json"
);

bench_json!(
    rand_3p_3m_405d_state_despite_invariant_1,
    "random_generated/rand_3p_3m_405d/cgs.json",
    "random_generated/rand_3p_3m_405d/atl/cgs_whole_statespace_despite_invariant_1.json"
);

bench_json!(
    rand_3p_3m_405d_state_despite_invariant_2,
    "random_generated/rand_3p_3m_405d/cgs.json",
    "random_generated/rand_3p_3m_405d/atl/cgs_whole_statespace_despite_invariant_2.json"
);

bench_json!(
    rand_3p_3m_405d_state_despite_next_0,
    "random_generated/rand_3p_3m_405d/cgs.json",
    "random_generated/rand_3p_3m_405d/atl/cgs_whole_statespace_despite_next_0.json"
);

bench_json!(
    rand_3p_3m_405d_state_despite_next_1,
    "random_generated/rand_3p_3m_405d/cgs.json",
    "random_generated/rand_3p_3m_405d/atl/cgs_whole_statespace_despite_next_1.json"
);

bench_json!(
    rand_3p_3m_405d_state_despite_next_2,
    "random_generated/rand_3p_3m_405d/cgs.json",
    "random_generated/rand_3p_3m_405d/atl/cgs_whole_statespace_despite_next_2.json"
);

bench_json!(
    rand_3p_3m_405d_state_despite_until_0,
    "random_generated/rand_3p_3m_405d/cgs.json",
    "random_generated/rand_3p_3m_405d/atl/cgs_whole_statespace_despite_until_0.json"
);

bench_json!(
    rand_3p_3m_405d_state_despite_until_1,
    "random_generated/rand_3p_3m_405d/cgs.json",
    "random_generated/rand_3p_3m_405d/atl/cgs_whole_statespace_despite_until_1.json"
);

bench_json!(
    rand_3p_3m_405d_state_despite_until_2,
    "random_generated/rand_3p_3m_405d/cgs.json",
    "random_generated/rand_3p_3m_405d/atl/cgs_whole_statespace_despite_until_2.json"
);

bench_json!(
    rand_3p_3m_405d_state_enforce_eventually_0,
    "random_generated/rand_3p_3m_405d/cgs.json",
    "random_generated/rand_3p_3m_405d/atl/cgs_whole_statespace_enforce_eventually_0.json"
);

bench_json!(
    rand_3p_3m_405d_state_enforce_eventually_1,
    "random_generated/rand_3p_3m_405d/cgs.json",
    "random_generated/rand_3p_3m_405d/atl/cgs_whole_statespace_enforce_eventually_1.json"
);

bench_json!(
    rand_3p_3m_405d_state_enforce_eventually_2,
    "random_generated/rand_3p_3m_405d/cgs.json",
    "random_generated/rand_3p_3m_405d/atl/cgs_whole_statespace_enforce_eventually_2.json"
);

bench_json!(
    rand_3p_3m_405d_state_enforce_invariant_0,
    "random_generated/rand_3p_3m_405d/cgs.json",
    "random_generated/rand_3p_3m_405d/atl/cgs_whole_statespace_enforce_invariant_0.json"
);

bench_json!(
    rand_3p_3m_405d_state_enforce_invariant_1,
    "random_generated/rand_3p_3m_405d/cgs.json",
    "random_generated/rand_3p_3m_405d/atl/cgs_whole_statespace_enforce_invariant_1.json"
);

bench_json!(
    rand_3p_3m_405d_state_enforce_invariant_2,
    "random_generated/rand_3p_3m_405d/cgs.json",
    "random_generated/rand_3p_3m_405d/atl/cgs_whole_statespace_enforce_invariant_2.json"
);

bench_json!(
    rand_3p_3m_405d_state_enforce_next_0,
    "random_generated/rand_3p_3m_405d/cgs.json",
    "random_generated/rand_3p_3m_405d/atl/cgs_whole_statespace_enforce_next_0.json"
);

bench_json!(
    rand_3p_3m_405d_state_enforce_next_1,
    "random_generated/rand_3p_3m_405d/cgs.json",
    "random_generated/rand_3p_3m_405d/atl/cgs_whole_statespace_enforce_next_1.json"
);

bench_json!(
    rand_3p_3m_405d_state_enforce_next_2,
    "random_generated/rand_3p_3m_405d/cgs.json",
    "random_generated/rand_3p_3m_405d/atl/cgs_whole_statespace_enforce_next_2.json"
);

bench_json!(
    rand_3p_3m_405d_state_enforce_until_0,
    "random_generated/rand_3p_3m_405d/cgs.json",
    "random_generated/rand_3p_3m_405d/atl/cgs_whole_statespace_enforce_until_0.json"
);

bench_json!(
    rand_3p_3m_405d_state_enforce_until_1,
    "random_generated/rand_3p_3m_405d/cgs.json",
    "random_generated/rand_3p_3m_405d/atl/cgs_whole_statespace_enforce_until_1.json"
);

bench_json!(
    rand_3p_3m_405d_state_enforce_until_2,
    "random_generated/rand_3p_3m_405d/cgs.json",
    "random_generated/rand_3p_3m_405d/atl/cgs_whole_statespace_enforce_until_2.json"
);

//rand_3p_4m_171d
bench_json!(
    rand_3p_4m_171d_term_despite_invariant_0,
    "random_generated/rand_3p_4m_171d/cgs.json",
    "random_generated/rand_3p_4m_171d/atl/cgs_early_termination_despite_invariant_0.json"
);

bench_json!(
    rand_3p_4m_171d_term_despite_invariant_1,
    "random_generated/rand_3p_4m_171d/cgs.json",
    "random_generated/rand_3p_4m_171d/atl/cgs_early_termination_despite_invariant_1.json"
);

bench_json!(
    rand_3p_4m_171d_term_despite_invariant_2,
    "random_generated/rand_3p_4m_171d/cgs.json",
    "random_generated/rand_3p_4m_171d/atl/cgs_early_termination_despite_invariant_2.json"
);

bench_json!(
    rand_3p_4m_171d_term_despite_next_0,
    "random_generated/rand_3p_4m_171d/cgs.json",
    "random_generated/rand_3p_4m_171d/atl/cgs_early_termination_despite_next_0.json"
);

bench_json!(
    rand_3p_4m_171d_term_despite_next_1,
    "random_generated/rand_3p_4m_171d/cgs.json",
    "random_generated/rand_3p_4m_171d/atl/cgs_early_termination_despite_next_1.json"
);

bench_json!(
    rand_3p_4m_171d_term_despite_next_2,
    "random_generated/rand_3p_4m_171d/cgs.json",
    "random_generated/rand_3p_4m_171d/atl/cgs_early_termination_despite_next_2.json"
);

bench_json!(
    rand_3p_4m_171d_term_enforce_invariant_0,
    "random_generated/rand_3p_4m_171d/cgs.json",
    "random_generated/rand_3p_4m_171d/atl/cgs_early_termination_enforce_invariant_0.json"
);

bench_json!(
    rand_3p_4m_171d_term_enforce_invariant_1,
    "random_generated/rand_3p_4m_171d/cgs.json",
    "random_generated/rand_3p_4m_171d/atl/cgs_early_termination_enforce_invariant_1.json"
);

bench_json!(
    rand_3p_4m_171d_term_enforce_invariant_2,
    "random_generated/rand_3p_4m_171d/cgs.json",
    "random_generated/rand_3p_4m_171d/atl/cgs_early_termination_enforce_invariant_2.json"
);

bench_json!(
    rand_3p_4m_171d_term_enforce_next_0,
    "random_generated/rand_3p_4m_171d/cgs.json",
    "random_generated/rand_3p_4m_171d/atl/cgs_early_termination_enforce_next_0.json"
);

bench_json!(
    rand_3p_4m_171d_term_enforce_next_1,
    "random_generated/rand_3p_4m_171d/cgs.json",
    "random_generated/rand_3p_4m_171d/atl/cgs_early_termination_enforce_next_1.json"
);

bench_json!(
    rand_3p_4m_171d_term_enforce_next_2,
    "random_generated/rand_3p_4m_171d/cgs.json",
    "random_generated/rand_3p_4m_171d/atl/cgs_early_termination_enforce_next_2.json"
);

bench_json!(
    rand_3p_4m_171d_state_despite_eventually_0,
    "random_generated/rand_3p_4m_171d/cgs.json",
    "random_generated/rand_3p_4m_171d/atl/cgs_whole_statespace_despite_eventually_0.json"
);

bench_json!(
    rand_3p_4m_171d_state_despite_eventually_1,
    "random_generated/rand_3p_4m_171d/cgs.json",
    "random_generated/rand_3p_4m_171d/atl/cgs_whole_statespace_despite_eventually_1.json"
);

bench_json!(
    rand_3p_4m_171d_state_despite_eventually_2,
    "random_generated/rand_3p_4m_171d/cgs.json",
    "random_generated/rand_3p_4m_171d/atl/cgs_whole_statespace_despite_eventually_2.json"
);

bench_json!(
    rand_3p_4m_171d_state_despite_invariant_0,
    "random_generated/rand_3p_4m_171d/cgs.json",
    "random_generated/rand_3p_4m_171d/atl/cgs_whole_statespace_despite_invariant_0.json"
);

bench_json!(
    rand_3p_4m_171d_state_despite_invariant_1,
    "random_generated/rand_3p_4m_171d/cgs.json",
    "random_generated/rand_3p_4m_171d/atl/cgs_whole_statespace_despite_invariant_1.json"
);

bench_json!(
    rand_3p_4m_171d_state_despite_invariant_2,
    "random_generated/rand_3p_4m_171d/cgs.json",
    "random_generated/rand_3p_4m_171d/atl/cgs_whole_statespace_despite_invariant_2.json"
);

bench_json!(
    rand_3p_4m_171d_state_despite_next_0,
    "random_generated/rand_3p_4m_171d/cgs.json",
    "random_generated/rand_3p_4m_171d/atl/cgs_whole_statespace_despite_next_0.json"
);

bench_json!(
    rand_3p_4m_171d_state_despite_next_1,
    "random_generated/rand_3p_4m_171d/cgs.json",
    "random_generated/rand_3p_4m_171d/atl/cgs_whole_statespace_despite_next_1.json"
);

bench_json!(
    rand_3p_4m_171d_state_despite_next_2,
    "random_generated/rand_3p_4m_171d/cgs.json",
    "random_generated/rand_3p_4m_171d/atl/cgs_whole_statespace_despite_next_2.json"
);

bench_json!(
    rand_3p_4m_171d_state_despite_until_0,
    "random_generated/rand_3p_4m_171d/cgs.json",
    "random_generated/rand_3p_4m_171d/atl/cgs_whole_statespace_despite_until_0.json"
);

bench_json!(
    rand_3p_4m_171d_state_despite_until_1,
    "random_generated/rand_3p_4m_171d/cgs.json",
    "random_generated/rand_3p_4m_171d/atl/cgs_whole_statespace_despite_until_1.json"
);

bench_json!(
    rand_3p_4m_171d_state_despite_until_2,
    "random_generated/rand_3p_4m_171d/cgs.json",
    "random_generated/rand_3p_4m_171d/atl/cgs_whole_statespace_despite_until_2.json"
);

bench_json!(
    rand_3p_4m_171d_state_enforce_eventually_0,
    "random_generated/rand_3p_4m_171d/cgs.json",
    "random_generated/rand_3p_4m_171d/atl/cgs_whole_statespace_enforce_eventually_0.json"
);

bench_json!(
    rand_3p_4m_171d_state_enforce_eventually_1,
    "random_generated/rand_3p_4m_171d/cgs.json",
    "random_generated/rand_3p_4m_171d/atl/cgs_whole_statespace_enforce_eventually_1.json"
);

bench_json!(
    rand_3p_4m_171d_state_enforce_eventually_2,
    "random_generated/rand_3p_4m_171d/cgs.json",
    "random_generated/rand_3p_4m_171d/atl/cgs_whole_statespace_enforce_eventually_2.json"
);

bench_json!(
    rand_3p_4m_171d_state_enforce_invariant_0,
    "random_generated/rand_3p_4m_171d/cgs.json",
    "random_generated/rand_3p_4m_171d/atl/cgs_whole_statespace_enforce_invariant_0.json"
);

bench_json!(
    rand_3p_4m_171d_state_enforce_invariant_1,
    "random_generated/rand_3p_4m_171d/cgs.json",
    "random_generated/rand_3p_4m_171d/atl/cgs_whole_statespace_enforce_invariant_1.json"
);

bench_json!(
    rand_3p_4m_171d_state_enforce_invariant_2,
    "random_generated/rand_3p_4m_171d/cgs.json",
    "random_generated/rand_3p_4m_171d/atl/cgs_whole_statespace_enforce_invariant_2.json"
);

bench_json!(
    rand_3p_4m_171d_state_enforce_next_0,
    "random_generated/rand_3p_4m_171d/cgs.json",
    "random_generated/rand_3p_4m_171d/atl/cgs_whole_statespace_enforce_next_0.json"
);

bench_json!(
    rand_3p_4m_171d_state_enforce_next_1,
    "random_generated/rand_3p_4m_171d/cgs.json",
    "random_generated/rand_3p_4m_171d/atl/cgs_whole_statespace_enforce_next_1.json"
);

bench_json!(
    rand_3p_4m_171d_state_enforce_next_2,
    "random_generated/rand_3p_4m_171d/cgs.json",
    "random_generated/rand_3p_4m_171d/atl/cgs_whole_statespace_enforce_next_2.json"
);

bench_json!(
    rand_3p_4m_171d_state_enforce_until_0,
    "random_generated/rand_3p_4m_171d/cgs.json",
    "random_generated/rand_3p_4m_171d/atl/cgs_whole_statespace_enforce_until_0.json"
);

bench_json!(
    rand_3p_4m_171d_state_enforce_until_1,
    "random_generated/rand_3p_4m_171d/cgs.json",
    "random_generated/rand_3p_4m_171d/atl/cgs_whole_statespace_enforce_until_1.json"
);

bench_json!(
    rand_3p_4m_171d_state_enforce_until_2,
    "random_generated/rand_3p_4m_171d/cgs.json",
    "random_generated/rand_3p_4m_171d/atl/cgs_whole_statespace_enforce_until_2.json"
);

//rand_4p_4m_3000d
bench_json!(
    rand_4p_4m_3000d_term_despite_invariant_0,
    "random_generated/rand_4p_4m_3000d/cgs.json",
    "random_generated/rand_4p_4m_3000d/atl/cgs_early_termination_despite_invariant_0.json"
);

bench_json!(
    rand_4p_4m_3000d_term_despite_invariant_1,
    "random_generated/rand_4p_4m_3000d/cgs.json",
    "random_generated/rand_4p_4m_3000d/atl/cgs_early_termination_despite_invariant_1.json"
);

bench_json!(
    rand_4p_4m_3000d_term_despite_invariant_2,
    "random_generated/rand_4p_4m_3000d/cgs.json",
    "random_generated/rand_4p_4m_3000d/atl/cgs_early_termination_despite_invariant_2.json"
);

bench_json!(
    rand_4p_4m_3000d_term_despite_next_0,
    "random_generated/rand_4p_4m_3000d/cgs.json",
    "random_generated/rand_4p_4m_3000d/atl/cgs_early_termination_despite_next_0.json"
);

bench_json!(
    rand_4p_4m_3000d_term_despite_next_1,
    "random_generated/rand_4p_4m_3000d/cgs.json",
    "random_generated/rand_4p_4m_3000d/atl/cgs_early_termination_despite_next_1.json"
);

bench_json!(
    rand_4p_4m_3000d_term_despite_next_2,
    "random_generated/rand_4p_4m_3000d/cgs.json",
    "random_generated/rand_4p_4m_3000d/atl/cgs_early_termination_despite_next_2.json"
);

bench_json!(
    rand_4p_4m_3000d_term_enforce_invariant_0,
    "random_generated/rand_4p_4m_3000d/cgs.json",
    "random_generated/rand_4p_4m_3000d/atl/cgs_early_termination_enforce_invariant_0.json"
);

bench_json!(
    rand_4p_4m_3000d_term_enforce_invariant_1,
    "random_generated/rand_4p_4m_3000d/cgs.json",
    "random_generated/rand_4p_4m_3000d/atl/cgs_early_termination_enforce_invariant_1.json"
);

bench_json!(
    rand_4p_4m_3000d_term_enforce_invariant_2,
    "random_generated/rand_4p_4m_3000d/cgs.json",
    "random_generated/rand_4p_4m_3000d/atl/cgs_early_termination_enforce_invariant_2.json"
);

bench_json!(
    rand_4p_4m_3000d_term_enforce_next_0,
    "random_generated/rand_4p_4m_3000d/cgs.json",
    "random_generated/rand_4p_4m_3000d/atl/cgs_early_termination_enforce_next_0.json"
);

bench_json!(
    rand_4p_4m_3000d_term_enforce_next_1,
    "random_generated/rand_4p_4m_3000d/cgs.json",
    "random_generated/rand_4p_4m_3000d/atl/cgs_early_termination_enforce_next_1.json"
);

bench_json!(
    rand_4p_4m_3000d_term_enforce_next_2,
    "random_generated/rand_4p_4m_3000d/cgs.json",
    "random_generated/rand_4p_4m_3000d/atl/cgs_early_termination_enforce_next_2.json"
);

bench_json!(
    rand_4p_4m_3000d_state_despite_eventually_0,
    "random_generated/rand_4p_4m_3000d/cgs.json",
    "random_generated/rand_4p_4m_3000d/atl/cgs_whole_statespace_despite_eventually_0.json"
);

bench_json!(
    rand_4p_4m_3000d_state_despite_eventually_1,
    "random_generated/rand_4p_4m_3000d/cgs.json",
    "random_generated/rand_4p_4m_3000d/atl/cgs_whole_statespace_despite_eventually_1.json"
);

bench_json!(
    rand_4p_4m_3000d_state_despite_eventually_2,
    "random_generated/rand_4p_4m_3000d/cgs.json",
    "random_generated/rand_4p_4m_3000d/atl/cgs_whole_statespace_despite_eventually_2.json"
);

bench_json!(
    rand_4p_4m_3000d_state_despite_invariant_0,
    "random_generated/rand_4p_4m_3000d/cgs.json",
    "random_generated/rand_4p_4m_3000d/atl/cgs_whole_statespace_despite_invariant_0.json"
);

bench_json!(
    rand_4p_4m_3000d_state_despite_invariant_1,
    "random_generated/rand_4p_4m_3000d/cgs.json",
    "random_generated/rand_4p_4m_3000d/atl/cgs_whole_statespace_despite_invariant_1.json"
);

bench_json!(
    rand_4p_4m_3000d_state_despite_invariant_2,
    "random_generated/rand_4p_4m_3000d/cgs.json",
    "random_generated/rand_4p_4m_3000d/atl/cgs_whole_statespace_despite_invariant_2.json"
);

bench_json!(
    rand_4p_4m_3000d_state_despite_next_0,
    "random_generated/rand_4p_4m_3000d/cgs.json",
    "random_generated/rand_4p_4m_3000d/atl/cgs_whole_statespace_despite_next_0.json"
);

bench_json!(
    rand_4p_4m_3000d_state_despite_next_1,
    "random_generated/rand_4p_4m_3000d/cgs.json",
    "random_generated/rand_4p_4m_3000d/atl/cgs_whole_statespace_despite_next_1.json"
);

bench_json!(
    rand_4p_4m_3000d_state_despite_next_2,
    "random_generated/rand_4p_4m_3000d/cgs.json",
    "random_generated/rand_4p_4m_3000d/atl/cgs_whole_statespace_despite_next_2.json"
);

bench_json!(
    rand_4p_4m_3000d_state_despite_until_0,
    "random_generated/rand_4p_4m_3000d/cgs.json",
    "random_generated/rand_4p_4m_3000d/atl/cgs_whole_statespace_despite_until_0.json"
);

bench_json!(
    rand_4p_4m_3000d_state_despite_until_1,
    "random_generated/rand_4p_4m_3000d/cgs.json",
    "random_generated/rand_4p_4m_3000d/atl/cgs_whole_statespace_despite_until_1.json"
);

bench_json!(
    rand_4p_4m_3000d_state_despite_until_2,
    "random_generated/rand_4p_4m_3000d/cgs.json",
    "random_generated/rand_4p_4m_3000d/atl/cgs_whole_statespace_despite_until_2.json"
);

bench_json!(
    rand_4p_4m_3000d_state_enforce_eventually_0,
    "random_generated/rand_4p_4m_3000d/cgs.json",
    "random_generated/rand_4p_4m_3000d/atl/cgs_whole_statespace_enforce_eventually_0.json"
);

bench_json!(
    rand_4p_4m_3000d_state_enforce_eventually_1,
    "random_generated/rand_4p_4m_3000d/cgs.json",
    "random_generated/rand_4p_4m_3000d/atl/cgs_whole_statespace_enforce_eventually_1.json"
);

bench_json!(
    rand_4p_4m_3000d_state_enforce_eventually_2,
    "random_generated/rand_4p_4m_3000d/cgs.json",
    "random_generated/rand_4p_4m_3000d/atl/cgs_whole_statespace_enforce_eventually_2.json"
);

bench_json!(
    rand_4p_4m_3000d_state_enforce_invariant_0,
    "random_generated/rand_4p_4m_3000d/cgs.json",
    "random_generated/rand_4p_4m_3000d/atl/cgs_whole_statespace_enforce_invariant_0.json"
);

bench_json!(
    rand_4p_4m_3000d_state_enforce_invariant_1,
    "random_generated/rand_4p_4m_3000d/cgs.json",
    "random_generated/rand_4p_4m_3000d/atl/cgs_whole_statespace_enforce_invariant_1.json"
);

bench_json!(
    rand_4p_4m_3000d_state_enforce_invariant_2,
    "random_generated/rand_4p_4m_3000d/cgs.json",
    "random_generated/rand_4p_4m_3000d/atl/cgs_whole_statespace_enforce_invariant_2.json"
);

bench_json!(
    rand_4p_4m_3000d_state_enforce_next_0,
    "random_generated/rand_4p_4m_3000d/cgs.json",
    "random_generated/rand_4p_4m_3000d/atl/cgs_whole_statespace_enforce_next_0.json"
);

bench_json!(
    rand_4p_4m_3000d_state_enforce_next_1,
    "random_generated/rand_4p_4m_3000d/cgs.json",
    "random_generated/rand_4p_4m_3000d/atl/cgs_whole_statespace_enforce_next_1.json"
);

bench_json!(
    rand_4p_4m_3000d_state_enforce_next_2,
    "random_generated/rand_4p_4m_3000d/cgs.json",
    "random_generated/rand_4p_4m_3000d/atl/cgs_whole_statespace_enforce_next_2.json"
);

bench_json!(
    rand_4p_4m_3000d_state_enforce_until_0,
    "random_generated/rand_4p_4m_3000d/cgs.json",
    "random_generated/rand_4p_4m_3000d/atl/cgs_whole_statespace_enforce_until_0.json"
);

bench_json!(
    rand_4p_4m_3000d_state_enforce_until_1,
    "random_generated/rand_4p_4m_3000d/cgs.json",
    "random_generated/rand_4p_4m_3000d/atl/cgs_whole_statespace_enforce_until_1.json"
);

bench_json!(
    rand_4p_4m_3000d_state_enforce_until_2,
    "random_generated/rand_4p_4m_3000d/cgs.json",
    "random_generated/rand_4p_4m_3000d/atl/cgs_whole_statespace_enforce_until_2.json"
);

//rand_5p_5m_3000d
bench_json!(
    rand_5p_5m_3000d_term_despite_invariant_0,
    "random_generated/rand_5p_5m_3000d/cgs.json",
    "random_generated/rand_5p_5m_3000d/atl/cgs_early_termination_despite_invariant_0.json"
);

bench_json!(
    rand_5p_5m_3000d_term_despite_invariant_1,
    "random_generated/rand_5p_5m_3000d/cgs.json",
    "random_generated/rand_5p_5m_3000d/atl/cgs_early_termination_despite_invariant_1.json"
);

bench_json!(
    rand_5p_5m_3000d_term_despite_invariant_2,
    "random_generated/rand_5p_5m_3000d/cgs.json",
    "random_generated/rand_5p_5m_3000d/atl/cgs_early_termination_despite_invariant_2.json"
);

bench_json!(
    rand_5p_5m_3000d_term_despite_next_0,
    "random_generated/rand_5p_5m_3000d/cgs.json",
    "random_generated/rand_5p_5m_3000d/atl/cgs_early_termination_despite_next_0.json"
);

bench_json!(
    rand_5p_5m_3000d_term_despite_next_1,
    "random_generated/rand_5p_5m_3000d/cgs.json",
    "random_generated/rand_5p_5m_3000d/atl/cgs_early_termination_despite_next_1.json"
);

bench_json!(
    rand_5p_5m_3000d_term_despite_next_2,
    "random_generated/rand_5p_5m_3000d/cgs.json",
    "random_generated/rand_5p_5m_3000d/atl/cgs_early_termination_despite_next_2.json"
);

bench_json!(
    rand_5p_5m_3000d_term_enforce_invariant_0,
    "random_generated/rand_5p_5m_3000d/cgs.json",
    "random_generated/rand_5p_5m_3000d/atl/cgs_early_termination_enforce_invariant_0.json"
);

bench_json!(
    rand_5p_5m_3000d_term_enforce_invariant_1,
    "random_generated/rand_5p_5m_3000d/cgs.json",
    "random_generated/rand_5p_5m_3000d/atl/cgs_early_termination_enforce_invariant_1.json"
);

bench_json!(
    rand_5p_5m_3000d_term_enforce_invariant_2,
    "random_generated/rand_5p_5m_3000d/cgs.json",
    "random_generated/rand_5p_5m_3000d/atl/cgs_early_termination_enforce_invariant_2.json"
);

bench_json!(
    rand_5p_5m_3000d_term_enforce_next_0,
    "random_generated/rand_5p_5m_3000d/cgs.json",
    "random_generated/rand_5p_5m_3000d/atl/cgs_early_termination_enforce_next_0.json"
);

bench_json!(
    rand_5p_5m_3000d_term_enforce_next_1,
    "random_generated/rand_5p_5m_3000d/cgs.json",
    "random_generated/rand_5p_5m_3000d/atl/cgs_early_termination_enforce_next_1.json"
);

bench_json!(
    rand_5p_5m_3000d_term_enforce_next_2,
    "random_generated/rand_5p_5m_3000d/cgs.json",
    "random_generated/rand_5p_5m_3000d/atl/cgs_early_termination_enforce_next_2.json"
);

bench_json!(
    rand_5p_5m_3000d_state_despite_eventually_0,
    "random_generated/rand_5p_5m_3000d/cgs.json",
    "random_generated/rand_5p_5m_3000d/atl/cgs_whole_statespace_despite_eventually_0.json"
);

bench_json!(
    rand_5p_5m_3000d_state_despite_eventually_1,
    "random_generated/rand_5p_5m_3000d/cgs.json",
    "random_generated/rand_5p_5m_3000d/atl/cgs_whole_statespace_despite_eventually_1.json"
);

bench_json!(
    rand_5p_5m_3000d_state_despite_eventually_2,
    "random_generated/rand_5p_5m_3000d/cgs.json",
    "random_generated/rand_5p_5m_3000d/atl/cgs_whole_statespace_despite_eventually_2.json"
);

bench_json!(
    rand_5p_5m_3000d_state_despite_invariant_0,
    "random_generated/rand_5p_5m_3000d/cgs.json",
    "random_generated/rand_5p_5m_3000d/atl/cgs_whole_statespace_despite_invariant_0.json"
);

bench_json!(
    rand_5p_5m_3000d_state_despite_invariant_1,
    "random_generated/rand_5p_5m_3000d/cgs.json",
    "random_generated/rand_5p_5m_3000d/atl/cgs_whole_statespace_despite_invariant_1.json"
);

bench_json!(
    rand_5p_5m_3000d_state_despite_invariant_2,
    "random_generated/rand_5p_5m_3000d/cgs.json",
    "random_generated/rand_5p_5m_3000d/atl/cgs_whole_statespace_despite_invariant_2.json"
);

bench_json!(
    rand_5p_5m_3000d_state_despite_next_0,
    "random_generated/rand_5p_5m_3000d/cgs.json",
    "random_generated/rand_5p_5m_3000d/atl/cgs_whole_statespace_despite_next_0.json"
);

bench_json!(
    rand_5p_5m_3000d_state_despite_next_1,
    "random_generated/rand_5p_5m_3000d/cgs.json",
    "random_generated/rand_5p_5m_3000d/atl/cgs_whole_statespace_despite_next_1.json"
);

bench_json!(
    rand_5p_5m_3000d_state_despite_next_2,
    "random_generated/rand_5p_5m_3000d/cgs.json",
    "random_generated/rand_5p_5m_3000d/atl/cgs_whole_statespace_despite_next_2.json"
);

bench_json!(
    rand_5p_5m_3000d_state_despite_until_0,
    "random_generated/rand_5p_5m_3000d/cgs.json",
    "random_generated/rand_5p_5m_3000d/atl/cgs_whole_statespace_despite_until_0.json"
);

bench_json!(
    rand_5p_5m_3000d_state_despite_until_1,
    "random_generated/rand_5p_5m_3000d/cgs.json",
    "random_generated/rand_5p_5m_3000d/atl/cgs_whole_statespace_despite_until_1.json"
);

bench_json!(
    rand_5p_5m_3000d_state_despite_until_2,
    "random_generated/rand_5p_5m_3000d/cgs.json",
    "random_generated/rand_5p_5m_3000d/atl/cgs_whole_statespace_despite_until_2.json"
);

bench_json!(
    rand_5p_5m_3000d_state_enforce_eventually_0,
    "random_generated/rand_5p_5m_3000d/cgs.json",
    "random_generated/rand_5p_5m_3000d/atl/cgs_whole_statespace_enforce_eventually_0.json"
);

bench_json!(
    rand_5p_5m_3000d_state_enforce_eventually_1,
    "random_generated/rand_5p_5m_3000d/cgs.json",
    "random_generated/rand_5p_5m_3000d/atl/cgs_whole_statespace_enforce_eventually_1.json"
);

bench_json!(
    rand_5p_5m_3000d_state_enforce_eventually_2,
    "random_generated/rand_5p_5m_3000d/cgs.json",
    "random_generated/rand_5p_5m_3000d/atl/cgs_whole_statespace_enforce_eventually_2.json"
);

bench_json!(
    rand_5p_5m_3000d_state_enforce_invariant_0,
    "random_generated/rand_5p_5m_3000d/cgs.json",
    "random_generated/rand_5p_5m_3000d/atl/cgs_whole_statespace_enforce_invariant_0.json"
);

bench_json!(
    rand_5p_5m_3000d_state_enforce_invariant_1,
    "random_generated/rand_5p_5m_3000d/cgs.json",
    "random_generated/rand_5p_5m_3000d/atl/cgs_whole_statespace_enforce_invariant_1.json"
);

bench_json!(
    rand_5p_5m_3000d_state_enforce_invariant_2,
    "random_generated/rand_5p_5m_3000d/cgs.json",
    "random_generated/rand_5p_5m_3000d/atl/cgs_whole_statespace_enforce_invariant_2.json"
);

bench_json!(
    rand_5p_5m_3000d_state_enforce_next_0,
    "random_generated/rand_5p_5m_3000d/cgs.json",
    "random_generated/rand_5p_5m_3000d/atl/cgs_whole_statespace_enforce_next_0.json"
);

bench_json!(
    rand_5p_5m_3000d_state_enforce_next_1,
    "random_generated/rand_5p_5m_3000d/cgs.json",
    "random_generated/rand_5p_5m_3000d/atl/cgs_whole_statespace_enforce_next_1.json"
);

bench_json!(
    rand_5p_5m_3000d_state_enforce_next_2,
    "random_generated/rand_5p_5m_3000d/cgs.json",
    "random_generated/rand_5p_5m_3000d/atl/cgs_whole_statespace_enforce_next_2.json"
);

bench_json!(
    rand_5p_5m_3000d_state_enforce_until_0,
    "random_generated/rand_5p_5m_3000d/cgs.json",
    "random_generated/rand_5p_5m_3000d/atl/cgs_whole_statespace_enforce_until_0.json"
);

bench_json!(
    rand_5p_5m_3000d_state_enforce_until_1,
    "random_generated/rand_5p_5m_3000d/cgs.json",
    "random_generated/rand_5p_5m_3000d/atl/cgs_whole_statespace_enforce_until_1.json"
);

bench_json!(
    rand_5p_5m_3000d_state_enforce_until_2,
    "random_generated/rand_5p_5m_3000d/cgs.json",
    "random_generated/rand_5p_5m_3000d/atl/cgs_whole_statespace_enforce_until_2.json"
);

// MULTIPLE THREAD COUNT
// mexican
bench_lcgs_threads!(
    mexican_standoff_3p_3hp_lcgs_survive_threads,
    "mexican_standoff/mexican_standoff_3p_3hp.lcgs",
    "mexican_standoff/can_p1_guarantee_to_survive_FALSE.json"
);

bench_lcgs_threads!(
    mexican_standoff_5p_1hp_lcgs_survive_threads,
    "mexican_standoff/mexican_standoff_5p_1hp.lcgs",
    "mexican_standoff/can_p1_guarantee_to_survive_FALSE.json"
);

// tic tac toe
bench_lcgs_threads!(
    ttt1_threads,
    "tic_tac_toe/tic_tac_toe.lcgs",
    "tic_tac_toe/can_cross_avoid_lose_TRUE.json"
);

bench_lcgs_threads!(
    ttt2_threads,
    "tic_tac_toe/tic_tac_toe.lcgs",
    "tic_tac_toe/can_cross_guarantee_tie_TRUE.json"
);

bench_lcgs_threads!(
    ttt3_threads,
    "tic_tac_toe/tic_tac_toe.lcgs",
    "tic_tac_toe/can_cross_guarantee_win_FALSE.json"
);

bench_lcgs_threads!(
    ttt4_threads,
    "tic_tac_toe/tic_tac_toe.lcgs",
    "tic_tac_toe/can_nought_avoid_lose_TRUE.json"
);

bench_lcgs_threads!(
    ttt5_threads,
    "tic_tac_toe/tic_tac_toe.lcgs",
    "tic_tac_toe/can_nought_guarantee_win_FALSE.json"
);

// robot grid
bench_lcgs_threads!(
    rc1_threads,
    "robot_grid/robot_grid_N3.lcgs",
    "robot_grid/can_r1_and_r2_swap_with_help_from_r3_FALSE.json"
);

bench_lcgs_threads!(
    rc2_threads,
    "robot_grid/robot_grid_N3.lcgs",
    "robot_grid/everyone_starts_home_TRUE.json"
);

bench_lcgs_threads!(
    rc3_threads,
    "robot_grid/robot_grid_N3.lcgs",
    "robot_grid/exist_path_to_targets_with_no_crashes_TRUE.json"
);

// peterson
bench_lcgs_threads!(
    pa1_3proc_threads,
    "peterson/3/peterson_03.lcgs",
    "peterson/p0_eventually_get_access_if_requested_TRUE.json"
);

bench_lcgs_threads!(
    pa2_3proc_threads,
    "peterson/3/peterson_03.lcgs",
    "peterson/p0_eventually_reach_CS_TRUE.json"
);

bench_lcgs_threads!(
    pa3_3proc_threads,
    "peterson/3/peterson_03.lcgs",
    "peterson/3/ensure_mutual_exclusion_TRUE_03.json"
);

bench_lcgs_threads!(
    pa4_3proc_threads,
    "peterson/3/peterson_03.lcgs",
    "peterson/3/multiple_in_CS_FALSE_03.json"
);

bench_lcgs_threads!(
    pa5_3proc_threads,
    "peterson/3/peterson_03.lcgs",
    "peterson/3/never_reach_deadlock_TRUE_03.json"
);

bench_lcgs_threads!(
    pa1_4proc_threads,
    "peterson/4/peterson_04.lcgs",
    "peterson/p0_eventually_get_access_if_requested_TRUE.json"
);

bench_lcgs_threads!(
    pa2_4proc_threads,
    "peterson/4/peterson_04.lcgs",
    "peterson/p0_eventually_reach_CS_TRUE.json"
);

bench_lcgs_threads!(
    pa3_4proc_threads,
    "peterson/4/peterson_04.lcgs",
    "peterson/4/ensure_mutual_exclusion_TRUE_04.json"
);

bench_lcgs_threads!(
    pa4_4proc_threads,
    "peterson/4/peterson_04.lcgs",
    "peterson/4/multiple_in_CS_FALSE_04.json"
);

bench_lcgs_threads!(
    pa5_4proc_threads,
    "peterson/4/peterson_04.lcgs",
    "peterson/4/never_reach_deadlock_TRUE_04.json"
);

bench_lcgs_threads!(
    //takes ~15s for one run
    pa1_9proc_threads,
    "peterson/9/peterson_09.lcgs",
    "peterson/p0_eventually_get_access_if_requested_TRUE.json"
);

// gossiping girls
bench_lcgs_threads!(
    gg1_circular_threads,
    "gossipping_girls/gossipping_girls_circular.lcgs",
    "gossipping_girls/all_girls_ensure_that_all_girls_gets_omicient_before_10_steps_TRUE.json"
);

bench_lcgs_threads!(
    gg2_circular_threads,
    "gossipping_girls/gossipping_girls_circular.lcgs",
    "gossipping_girls/all_girls_ensure_that_only_player_one_gets_omicient_before_10_steps_TRUE.json"
);

bench_lcgs_threads!(
    gg3_circular_threads,
    "gossipping_girls/gossipping_girls_circular.lcgs",
    "gossipping_girls/all_girls_ensure_that_player_one_gets_omicient_before_10_steps_TRUE.json"
);

bench_lcgs_threads!(
    gg4_circular_threads,
    "gossipping_girls/gossipping_girls_circular.lcgs",
    "gossipping_girls/all_omniscient_but_first_after_10_steps_TRUE.json"
);

bench_lcgs_threads!(
    gg5_circular_threads,
    "gossipping_girls/gossipping_girls_circular.lcgs",
    "gossipping_girls/eventually_10_steps_are_passed_TRUE.json"
);

bench_lcgs_threads!(
    gg6_circular_threads,
    "gossipping_girls/gossipping_girls_circular.lcgs",
    "gossipping_girls/girl_one_gurantee_to_become_omicient_before_10_steps_FALSE.json"
);

bench_lcgs_threads!(
    gg7_circular_threads,
    "gossipping_girls/gossipping_girls_circular.lcgs",
    "gossipping_girls/guarantee_all_girls_eventually_become_omniscient_but_not_girl_one_TRUE.json"
);

bench_lcgs_threads!(
    gg1_total_threads,
    "gossipping_girls/gossipping_girls_total_network.lcgs",
    "gossipping_girls/all_girls_ensure_that_all_girls_gets_omicient_before_10_steps_TRUE.json"
);

bench_lcgs_threads!(
    gg2_total_threads,
    "gossipping_girls/gossipping_girls_total_network.lcgs",
    "gossipping_girls/all_girls_ensure_that_only_player_one_gets_omicient_before_10_steps_TRUE.json"
);

bench_lcgs_threads!(
    gg3_total_threads,
    "gossipping_girls/gossipping_girls_total_network.lcgs",
    "gossipping_girls/all_girls_ensure_that_player_one_gets_omicient_before_10_steps_TRUE.json"
);

bench_lcgs_threads!(
    gg4_total_threads,
    "gossipping_girls/gossipping_girls_total_network.lcgs",
    "gossipping_girls/all_omniscient_but_first_after_10_steps_TRUE.json"
);

bench_lcgs_threads!(
    gg5_total_threads,
    "gossipping_girls/gossipping_girls_total_network.lcgs",
    "gossipping_girls/eventually_10_steps_are_passed_TRUE.json"
);

bench_lcgs_threads!(
    gg6_total_threads,
    "gossipping_girls/gossipping_girls_total_network.lcgs",
    "gossipping_girls/girl_one_gurantee_to_become_omicient_before_10_steps_FALSE.json"
);

bench_lcgs_threads!(
    gg7_total_threads,
    "gossipping_girls/gossipping_girls_total_network.lcgs",
    "gossipping_girls/guarantee_all_girls_eventually_become_omniscient_but_not_girl_one_TRUE.json"
);

// rock paper scissors
bench_lcgs_threads!(
    rps1_threads,
    "rock_paper_scissors/rock_paper_scissors.lcgs",
    "rock_paper_scissors/p1_always_wins_FALSE.json"
);

bench_lcgs_threads!(
    rps2_threads,
    "rock_paper_scissors/rock_paper_scissors.lcgs",
    "rock_paper_scissors/p1_can_win_eventually_FALSE.json"
);

// matching pennies
bench_lcgs_threads!(
    mp1_threads,
    "matching_pennies/matching_pennies_game.lcgs",
    "matching_pennies/can_odd_win_round_eventually_FALSE.json"
);

bench_lcgs_threads!(
    mp2_threads,
    "matching_pennies/matching_pennies_game.lcgs",
    "matching_pennies/can_they_guarantee_that_odd_always_has_larger_sum_TRUE.json"
);

bench_lcgs_threads!(
    mp3_threads,
    "matching_pennies/matching_pennies_game.lcgs",
    "matching_pennies/can_they_win_simultaneously_FALSE.json"
);

// groups take a name as first argument, all subsequent arguments are benchmarks for this group
// static_thread_case_studies naming is one-to-one with paper shorthand
criterion_group!(
    static_thread_case_studies,
    mexican_standoff_3p_3hp_lcgs_survive,
    mexican_standoff_5p_1hp_lcgs_survive,
    ttt1,
    ttt2,
    ttt3,
    ttt4,
    ttt5,
    //rc1,
    //rc2,
    //rc3, //rc benches takes 215s total
    pa1_3proc,
    pa2_3proc,
    pa3_3proc,
    pa4_3proc,
    pa5_3proc,
    pa1_4proc,
    pa2_4proc,
    pa3_4proc,
    pa4_4proc,
    pa5_4proc,
    gg1_circular,
    gg2_circular,
    gg3_circular,
    gg4_circular,
    gg5_circular,
    gg6_circular,
    gg7_circular,
    /*
    gg1_total,
    gg2_total,
    gg3_total,
    gg4_total,
    gg5_total,
    gg6_total,
    gg7_total, // gg_total benches takes avg 69s a piece (nice)
    */
    rps1,
    rps2,
    mp1,
    mp2,
    mp3,
);

criterion_group!(
    multi_thread_case_studies,
    mexican_standoff_3p_3hp_lcgs_survive_threads,
    mexican_standoff_5p_1hp_lcgs_survive_threads,
    ttt1_threads,
    ttt2_threads,
    ttt3_threads,
    ttt4_threads,
    ttt5_threads,
    //rc1_threads,
    //rc2_threads,
    //rc3_threads, //rc benches takes 215s total
    pa1_3proc_threads,
    pa2_3proc_threads,
    pa3_3proc_threads,
    pa4_3proc_threads,
    pa5_3proc_threads,
    pa1_4proc_threads,
    pa2_4proc_threads,
    pa3_4proc_threads,
    pa4_4proc_threads,
    pa5_4proc_threads,
    gg1_circular_threads,
    gg2_circular_threads,
    gg3_circular_threads,
    gg4_circular_threads,
    gg5_circular_threads,
    gg6_circular_threads,
    gg7_circular_threads,
    /*
    gg1_total_threads,
    gg2_total_threads,
    gg3_total_threads,
    gg4_total_threads,
    gg5_total_threads,
    gg6_total_threads,
    gg7_total_threads, // gg_total benches takes avg 69s a piece (nice)
    */
    rps1_threads,
    rps2_threads,
    mp1_threads,
    mp2_threads,
    mp3_threads,
);

criterion_group!(
    rand_1p_1m_530d,
    rand_1p_1m_530d_term_despite_invariant_0,
    rand_1p_1m_530d_term_despite_invariant_1,
    rand_1p_1m_530d_term_despite_invariant_2,
    rand_1p_1m_530d_term_despite_next_0,
    rand_1p_1m_530d_term_despite_next_1,
    rand_1p_1m_530d_term_despite_next_2,
    rand_1p_1m_530d_term_enforce_invariant_0,
    rand_1p_1m_530d_term_enforce_invariant_1,
    rand_1p_1m_530d_term_enforce_invariant_2,
    rand_1p_1m_530d_term_enforce_next_0,
    rand_1p_1m_530d_term_enforce_next_1,
    rand_1p_1m_530d_term_enforce_next_2,
    rand_1p_1m_530d_state_despite_eventually_0,
    rand_1p_1m_530d_state_despite_eventually_1,
    rand_1p_1m_530d_state_despite_eventually_2,
    rand_1p_1m_530d_state_despite_invariant_0,
    rand_1p_1m_530d_state_despite_invariant_1,
    rand_1p_1m_530d_state_despite_invariant_2,
    rand_1p_1m_530d_state_despite_next_0,
    rand_1p_1m_530d_state_despite_next_1,
    rand_1p_1m_530d_state_despite_next_2,
    rand_1p_1m_530d_state_despite_until_0,
    rand_1p_1m_530d_state_despite_until_1,
    rand_1p_1m_530d_state_despite_until_2,
    rand_1p_1m_530d_state_enforce_eventually_0,
    rand_1p_1m_530d_state_enforce_eventually_1,
    rand_1p_1m_530d_state_enforce_eventually_2,
    rand_1p_1m_530d_state_enforce_invariant_0,
    rand_1p_1m_530d_state_enforce_invariant_1,
    rand_1p_1m_530d_state_enforce_invariant_2,
    rand_1p_1m_530d_state_enforce_next_0,
    rand_1p_1m_530d_state_enforce_next_1,
    rand_1p_1m_530d_state_enforce_next_2,
    rand_1p_1m_530d_state_enforce_until_0,
    rand_1p_1m_530d_state_enforce_until_1,
    rand_1p_1m_530d_state_enforce_until_2,
);

criterion_group!(
    rand_2p_1m_546d,
    rand_2p_1m_546d_term_despite_invariant_0,
    rand_2p_1m_546d_term_despite_invariant_1,
    rand_2p_1m_546d_term_despite_invariant_2,
    rand_2p_1m_546d_term_despite_next_0,
    rand_2p_1m_546d_term_despite_next_1,
    rand_2p_1m_546d_term_despite_next_2,
    rand_2p_1m_546d_term_enforce_invariant_0,
    rand_2p_1m_546d_term_enforce_invariant_1,
    rand_2p_1m_546d_term_enforce_invariant_2,
    rand_2p_1m_546d_term_enforce_next_0,
    rand_2p_1m_546d_term_enforce_next_1,
    rand_2p_1m_546d_term_enforce_next_2,
    rand_2p_1m_546d_state_despite_eventually_0,
    rand_2p_1m_546d_state_despite_eventually_1,
    rand_2p_1m_546d_state_despite_eventually_2,
    rand_2p_1m_546d_state_despite_invariant_0,
    rand_2p_1m_546d_state_despite_invariant_1,
    rand_2p_1m_546d_state_despite_invariant_2,
    rand_2p_1m_546d_state_despite_next_0,
    rand_2p_1m_546d_state_despite_next_1,
    rand_2p_1m_546d_state_despite_next_2,
    rand_2p_1m_546d_state_despite_until_0,
    rand_2p_1m_546d_state_despite_until_1,
    rand_2p_1m_546d_state_despite_until_2,
    rand_2p_1m_546d_state_enforce_eventually_0,
    rand_2p_1m_546d_state_enforce_eventually_1,
    rand_2p_1m_546d_state_enforce_eventually_2,
    rand_2p_1m_546d_state_enforce_invariant_0,
    rand_2p_1m_546d_state_enforce_invariant_1,
    rand_2p_1m_546d_state_enforce_invariant_2,
    rand_2p_1m_546d_state_enforce_next_0,
    rand_2p_1m_546d_state_enforce_next_1,
    rand_2p_1m_546d_state_enforce_next_2,
    rand_2p_1m_546d_state_enforce_until_0,
    rand_2p_1m_546d_state_enforce_until_1,
    rand_2p_1m_546d_state_enforce_until_2,
);

criterion_group!(
    rand_3p_1m_400d,
    rand_3p_1m_400d_term_despite_invariant_0,
    rand_3p_1m_400d_term_despite_invariant_1,
    rand_3p_1m_400d_term_despite_invariant_2,
    rand_3p_1m_400d_term_despite_next_0,
    rand_3p_1m_400d_term_despite_next_1,
    rand_3p_1m_400d_term_despite_next_2,
    rand_3p_1m_400d_term_enforce_invariant_0,
    rand_3p_1m_400d_term_enforce_invariant_1,
    rand_3p_1m_400d_term_enforce_invariant_2,
    rand_3p_1m_400d_term_enforce_next_0,
    rand_3p_1m_400d_term_enforce_next_1,
    rand_3p_1m_400d_term_enforce_next_2,
    rand_3p_1m_400d_state_despite_eventually_0,
    rand_3p_1m_400d_state_despite_eventually_1,
    rand_3p_1m_400d_state_despite_eventually_2,
    rand_3p_1m_400d_state_despite_invariant_0,
    rand_3p_1m_400d_state_despite_invariant_1,
    rand_3p_1m_400d_state_despite_invariant_2,
    rand_3p_1m_400d_state_despite_next_0,
    rand_3p_1m_400d_state_despite_next_1,
    rand_3p_1m_400d_state_despite_next_2,
    rand_3p_1m_400d_state_despite_until_0,
    rand_3p_1m_400d_state_despite_until_1,
    rand_3p_1m_400d_state_despite_until_2,
    rand_3p_1m_400d_state_enforce_eventually_0,
    rand_3p_1m_400d_state_enforce_eventually_1,
    rand_3p_1m_400d_state_enforce_eventually_2,
    rand_3p_1m_400d_state_enforce_invariant_0,
    rand_3p_1m_400d_state_enforce_invariant_1,
    rand_3p_1m_400d_state_enforce_invariant_2,
    rand_3p_1m_400d_state_enforce_next_0,
    rand_3p_1m_400d_state_enforce_next_1,
    rand_3p_1m_400d_state_enforce_next_2,
    rand_3p_1m_400d_state_enforce_until_0,
    rand_3p_1m_400d_state_enforce_until_1,
    rand_3p_1m_400d_state_enforce_until_2,
);

criterion_group!(
    rand_3p_3m_405d,
    rand_3p_3m_405d_term_despite_invariant_0,
    rand_3p_3m_405d_term_despite_invariant_1,
    rand_3p_3m_405d_term_despite_invariant_2,
    rand_3p_3m_405d_term_despite_next_0,
    rand_3p_3m_405d_term_despite_next_1,
    rand_3p_3m_405d_term_despite_next_2,
    rand_3p_3m_405d_term_enforce_invariant_0,
    rand_3p_3m_405d_term_enforce_invariant_1,
    rand_3p_3m_405d_term_enforce_invariant_2,
    rand_3p_3m_405d_term_enforce_next_0,
    rand_3p_3m_405d_term_enforce_next_1,
    rand_3p_3m_405d_term_enforce_next_2,
    rand_3p_3m_405d_state_despite_eventually_0,
    rand_3p_3m_405d_state_despite_eventually_1,
    rand_3p_3m_405d_state_despite_eventually_2,
    rand_3p_3m_405d_state_despite_invariant_0,
    rand_3p_3m_405d_state_despite_invariant_1,
    rand_3p_3m_405d_state_despite_invariant_2,
    rand_3p_3m_405d_state_despite_next_0,
    rand_3p_3m_405d_state_despite_next_1,
    rand_3p_3m_405d_state_despite_next_2,
    rand_3p_3m_405d_state_despite_until_0,
    rand_3p_3m_405d_state_despite_until_1,
    rand_3p_3m_405d_state_despite_until_2,
    rand_3p_3m_405d_state_enforce_eventually_0,
    rand_3p_3m_405d_state_enforce_eventually_1,
    rand_3p_3m_405d_state_enforce_eventually_2,
    rand_3p_3m_405d_state_enforce_invariant_0,
    rand_3p_3m_405d_state_enforce_invariant_1,
    rand_3p_3m_405d_state_enforce_invariant_2,
    rand_3p_3m_405d_state_enforce_next_0,
    rand_3p_3m_405d_state_enforce_next_1,
    rand_3p_3m_405d_state_enforce_next_2,
    rand_3p_3m_405d_state_enforce_until_0,
    rand_3p_3m_405d_state_enforce_until_1,
    rand_3p_3m_405d_state_enforce_until_2,
);

criterion_group!(
    rand_3p_4m_171d,
    rand_3p_4m_171d_term_despite_invariant_0,
    rand_3p_4m_171d_term_despite_invariant_1,
    rand_3p_4m_171d_term_despite_invariant_2,
    rand_3p_4m_171d_term_despite_next_0,
    rand_3p_4m_171d_term_despite_next_1,
    rand_3p_4m_171d_term_despite_next_2,
    rand_3p_4m_171d_term_enforce_invariant_0,
    rand_3p_4m_171d_term_enforce_invariant_1,
    rand_3p_4m_171d_term_enforce_invariant_2,
    rand_3p_4m_171d_term_enforce_next_0,
    rand_3p_4m_171d_term_enforce_next_1,
    rand_3p_4m_171d_term_enforce_next_2,
    rand_3p_4m_171d_state_despite_eventually_0,
    rand_3p_4m_171d_state_despite_eventually_1,
    rand_3p_4m_171d_state_despite_eventually_2,
    rand_3p_4m_171d_state_despite_invariant_0,
    rand_3p_4m_171d_state_despite_invariant_1,
    rand_3p_4m_171d_state_despite_invariant_2,
    rand_3p_4m_171d_state_despite_next_0,
    rand_3p_4m_171d_state_despite_next_1,
    rand_3p_4m_171d_state_despite_next_2,
    rand_3p_4m_171d_state_despite_until_0,
    rand_3p_4m_171d_state_despite_until_1,
    rand_3p_4m_171d_state_despite_until_2,
    rand_3p_4m_171d_state_enforce_eventually_0,
    rand_3p_4m_171d_state_enforce_eventually_1,
    rand_3p_4m_171d_state_enforce_eventually_2,
    rand_3p_4m_171d_state_enforce_invariant_0,
    rand_3p_4m_171d_state_enforce_invariant_1,
    rand_3p_4m_171d_state_enforce_invariant_2,
    rand_3p_4m_171d_state_enforce_next_0,
    rand_3p_4m_171d_state_enforce_next_1,
    rand_3p_4m_171d_state_enforce_next_2,
    rand_3p_4m_171d_state_enforce_until_0,
    rand_3p_4m_171d_state_enforce_until_1,
    rand_3p_4m_171d_state_enforce_until_2,
);

criterion_group!(
    rand_4p_4m_3000d,
    rand_4p_4m_3000d_term_despite_invariant_0,
    rand_4p_4m_3000d_term_despite_invariant_1,
    rand_4p_4m_3000d_term_despite_invariant_2,
    rand_4p_4m_3000d_term_despite_next_0,
    rand_4p_4m_3000d_term_despite_next_1,
    rand_4p_4m_3000d_term_despite_next_2,
    rand_4p_4m_3000d_term_enforce_invariant_0,
    rand_4p_4m_3000d_term_enforce_invariant_1,
    rand_4p_4m_3000d_term_enforce_invariant_2,
    rand_4p_4m_3000d_term_enforce_next_0,
    rand_4p_4m_3000d_term_enforce_next_1,
    rand_4p_4m_3000d_term_enforce_next_2,
    rand_4p_4m_3000d_state_despite_eventually_0,
    rand_4p_4m_3000d_state_despite_eventually_1,
    rand_4p_4m_3000d_state_despite_eventually_2,
    rand_4p_4m_3000d_state_despite_invariant_0,
    rand_4p_4m_3000d_state_despite_invariant_1,
    rand_4p_4m_3000d_state_despite_invariant_2,
    rand_4p_4m_3000d_state_despite_next_0,
    rand_4p_4m_3000d_state_despite_next_1,
    rand_4p_4m_3000d_state_despite_next_2,
    rand_4p_4m_3000d_state_despite_until_0,
    rand_4p_4m_3000d_state_despite_until_1,
    rand_4p_4m_3000d_state_despite_until_2,
    rand_4p_4m_3000d_state_enforce_eventually_0,
    rand_4p_4m_3000d_state_enforce_eventually_1,
    rand_4p_4m_3000d_state_enforce_eventually_2,
    rand_4p_4m_3000d_state_enforce_invariant_0,
    rand_4p_4m_3000d_state_enforce_invariant_1,
    rand_4p_4m_3000d_state_enforce_invariant_2,
    rand_4p_4m_3000d_state_enforce_next_0,
    rand_4p_4m_3000d_state_enforce_next_1,
    rand_4p_4m_3000d_state_enforce_next_2,
    rand_4p_4m_3000d_state_enforce_until_0,
    rand_4p_4m_3000d_state_enforce_until_1,
    rand_4p_4m_3000d_state_enforce_until_2,
);

// expensive - first bench takes 6h
criterion_group!(
    rand_5p_5m_3000d,
    rand_5p_5m_3000d_term_despite_invariant_0,
    rand_5p_5m_3000d_term_despite_invariant_1,
    rand_5p_5m_3000d_term_despite_invariant_2,
    rand_5p_5m_3000d_term_despite_next_0,
    rand_5p_5m_3000d_term_despite_next_1,
    rand_5p_5m_3000d_term_despite_next_2,
    rand_5p_5m_3000d_term_enforce_invariant_0,
    rand_5p_5m_3000d_term_enforce_invariant_1,
    rand_5p_5m_3000d_term_enforce_invariant_2,
    rand_5p_5m_3000d_term_enforce_next_0,
    rand_5p_5m_3000d_term_enforce_next_1,
    rand_5p_5m_3000d_term_enforce_next_2,
    rand_5p_5m_3000d_state_despite_eventually_0,
    rand_5p_5m_3000d_state_despite_eventually_1,
    rand_5p_5m_3000d_state_despite_eventually_2,
    rand_5p_5m_3000d_state_despite_invariant_0,
    rand_5p_5m_3000d_state_despite_invariant_1,
    rand_5p_5m_3000d_state_despite_invariant_2,
    rand_5p_5m_3000d_state_despite_next_0,
    rand_5p_5m_3000d_state_despite_next_1,
    rand_5p_5m_3000d_state_despite_next_2,
    rand_5p_5m_3000d_state_despite_until_0,
    rand_5p_5m_3000d_state_despite_until_1,
    rand_5p_5m_3000d_state_despite_until_2,
    rand_5p_5m_3000d_state_enforce_eventually_0,
    rand_5p_5m_3000d_state_enforce_eventually_1,
    rand_5p_5m_3000d_state_enforce_eventually_2,
    rand_5p_5m_3000d_state_enforce_invariant_0,
    rand_5p_5m_3000d_state_enforce_invariant_1,
    rand_5p_5m_3000d_state_enforce_invariant_2,
    rand_5p_5m_3000d_state_enforce_next_0,
    rand_5p_5m_3000d_state_enforce_next_1,
    rand_5p_5m_3000d_state_enforce_next_2,
    rand_5p_5m_3000d_state_enforce_until_0,
    rand_5p_5m_3000d_state_enforce_until_1,
    rand_5p_5m_3000d_state_enforce_until_2,
);

criterion_main!(
    static_thread_case_studies,
    rand_1p_1m_530d,
    rand_2p_1m_546d,
    rand_3p_1m_400d,
    rand_3p_3m_405d,
    rand_3p_4m_171d,
    rand_4p_4m_3000d
); // choose which group(s) to bench<|MERGE_RESOLUTION|>--- conflicted
+++ resolved
@@ -49,11 +49,7 @@
                         v0,
                         num_cpus::get() as u64,
                         BreadthFirstSearchBuilder,
-<<<<<<< HEAD
                         true,
-=======
-                        PRIORITISE_BACK_PROPAGATION,
->>>>>>> 9173ccd8
                     );
                 })
             });
@@ -88,7 +84,7 @@
                         v0,
                         num_cpus::get() as u64,
                         BreadthFirstSearchBuilder,
-                        PRIORITISE_BACK_PROPAGATION,
+                        true,
                     );
                 });
             });
